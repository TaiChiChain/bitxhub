package repo

import (
	"encoding/json"
	"os"
	"path"
	"reflect"
	"sync"
	"time"

	"github.com/axiomesh/axiom-kit/fileutil"
	"github.com/mitchellh/mapstructure"
	"github.com/pkg/errors"
)

type Duration time.Duration

func (d *Duration) MarshalText() (text []byte, err error) {
	return []byte(time.Duration(*d).String()), nil
}

func (d *Duration) UnmarshalText(b []byte) error {
	x, err := time.ParseDuration(string(b))
	if err != nil {
		return err
	}
	*d = Duration(x)
	return nil
}

func StringToTimeDurationHookFunc() mapstructure.DecodeHookFunc {
	return func(
		f reflect.Type,
		t reflect.Type,
		data any) (any, error) {
		if f.Kind() != reflect.String {
			return data, nil
		}
		if t != reflect.TypeOf(Duration(5)) {
			return data, nil
		}

		d, err := time.ParseDuration(data.(string))
		if err != nil {
			return nil, err
		}
		return Duration(d), nil
	}
}

func (d *Duration) ToDuration() time.Duration {
	return time.Duration(*d)
}

func (d *Duration) String() string {
	return time.Duration(*d).String()
}

type Config struct {
	Ulimit    uint64    `mapstructure:"ulimit" toml:"ulimit"`
	Port      Port      `mapstructure:"port" toml:"port"`
	JsonRPC   JsonRPC   `mapstructure:"jsonrpc" toml:"jsonrpc"`
	P2P       P2P       `mapstructure:"p2p" toml:"p2p"`
	Sync      Sync      `mapstructure:"sync" toml:"sync"`
	Consensus Consensus `mapstructure:"consensus" toml:"consensus"`
	Storage   Storage   `mapstructure:"storage" toml:"storage"`
	Ledger    Ledger    `mapstructure:"ledger" toml:"ledger"`
	Executor  Executor  `mapstructure:"executor" toml:"executor"`
	//Genesis   GenesisConfig `mapstructure:"genesis" toml:"genesis"`
	PProf   PProf   `mapstructure:"pprof" toml:"pprof"`
	Monitor Monitor `mapstructure:"monitor" toml:"monitor"`
	Log     Log     `mapstructure:"log" toml:"log"`
	Access  Access  `mapstructure:"access" toml:"access"`
}

type Port struct {
	JsonRpc   int64 `mapstructure:"jsonrpc" toml:"jsonrpc"`
	WebSocket int64 `mapstructure:"websocket" toml:"websocket"`
	P2P       int64 `mapstructure:"p2p" toml:"p2p"`
	PProf     int64 `mapstructure:"pprof" toml:"pprof"`
	Monitor   int64 `mapstructure:"monitor" toml:"monitor"`
}

type JsonRPC struct {
	GasCap                       uint64   `mapstructure:"gas_cap" toml:"gas_cap"`
	EVMTimeout                   Duration `mapstructure:"evm_timeout" toml:"evm_timeout"`
	ReadLimiter                  JLimiter `mapstructure:"read_limiter" toml:"read_limiter"`
	WriteLimiter                 JLimiter `mapstructure:"write_limiter" toml:"write_limiter"`
	RejectTxsIfConsensusAbnormal bool     `mapstructure:"reject_txs_if_consensus_abnormal" toml:"reject_txs_if_consensus_abnormal"`
}

type P2PPipeGossipsub struct {
	DisableCustomMsgIDFn   bool     `mapstructure:"disable_custom_msg_id_fn" toml:"disable_custom_msg_id_fn"`
	SubBufferSize          int      `mapstructure:"sub_buffer_size" toml:"sub_buffer_size"`
	PeerOutboundBufferSize int      `mapstructure:"peer_outbound_buffer_size" toml:"peer_outbound_buffer_size"`
	ValidateBufferSize     int      `mapstructure:"validate_buffer_size" toml:"validate_buffer_size"`
	SeenMessagesTTL        Duration `mapstructure:"seen_messages_ttl" toml:"seen_messages_ttl"`
	EnableMetrics          bool     `mapstructure:"enable_metrics" toml:"enable_metrics"`
}

type P2PPipeSimpleBroadcast struct {
	WorkerCacheSize        int `mapstructure:"worker_cache_size" toml:"worker_cache_size"`
	WorkerConcurrencyLimit int `mapstructure:"worker_concurrency_limit" toml:"worker_concurrency_limit"`
}

type P2PPipe struct {
	ReceiveMsgCacheSize      int                    `mapstructure:"receive_msg_cache_size" toml:"receive_msg_cache_size"`
	BroadcastType            string                 `mapstructure:"broadcast_type" toml:"broadcast_type"`
	SimpleBroadcast          P2PPipeSimpleBroadcast `mapstructure:"simple_broadcast" toml:"simple_broadcast"`
	Gossipsub                P2PPipeGossipsub       `mapstructure:"gossipsub" toml:"gossipsub"`
	UnicastReadTimeout       Duration               `mapstructure:"unicast_read_timeout" toml:"unicast_read_timeout"`
	UnicastSendRetryNumber   int                    `mapstructure:"unicast_send_retry_number" toml:"unicast_send_retry_number"`
	UnicastSendRetryBaseTime Duration               `mapstructure:"unicast_send_retry_base_time" toml:"unicast_send_retry_base_time"`
	FindPeerTimeout          Duration               `mapstructure:"find_peer_timeout" toml:"find_peer_timeout"`
	ConnectTimeout           Duration               `mapstructure:"connect_timeout" toml:"connect_timeout"`
}

type P2P struct {
	BootstrapNodeAddresses []string `mapstructure:"bootstrap_node_addresses" toml:"bootstrap_node_addresses"`
	Security               string   `mapstructure:"security" toml:"security"`
	SendTimeout            Duration `mapstructure:"send_timeout" toml:"send_timeout"`
	ReadTimeout            Duration `mapstructure:"read_timeout" toml:"read_timeout"`
	Pipe                   P2PPipe  `mapstructure:"pipe" toml:"pipe"`
}

type Monitor struct {
	Enable          bool `mapstructure:"enable" toml:"enable"`
	EnableExpensive bool `mapstructure:"enable_expensive" toml:"enable_expensive"`
}

type PProf struct {
	Enable   bool     `mapstructure:"enable" toml:"enbale"`
	PType    string   `mapstructure:"ptype" toml:"ptype"`
	Mode     string   `mapstructure:"mode" toml:"mode"`
	Duration Duration `mapstructure:"duration" toml:"duration"`
}

type JLimiter struct {
	Interval Duration `mapstructure:"interval" toml:"interval"`
	Quantum  int64    `mapstructure:"quantum" toml:"quantum"`
	Capacity int64    `mapstructure:"capacity" toml:"capacity"`
	Enable   bool     `mapstructure:"enable" toml:"enable"`
}

type Log struct {
	Level            string `mapstructure:"level" toml:"level"`
	Filename         string `mapstructure:"filename" toml:"filename"`
	ReportCaller     bool   `mapstructure:"report_caller" toml:"report_caller"`
	EnableCompress   bool   `mapstructure:"enable_compress" toml:"enable_compress"`
	EnableColor      bool   `mapstructure:"enable_color" toml:"enable_color"`
	DisableTimestamp bool   `mapstructure:"disable_timestamp" toml:"disable_timestamp"`

	// unit: day
	MaxAge uint `mapstructure:"max_age" toml:"max_age"`

	// unit: MB
	MaxSize uint `mapstructure:"max_size" toml:"max_size"`

	RotationTime Duration  `mapstructure:"rotation_time" toml:"rotation_time"`
	Module       LogModule `mapstructure:"module" toml:"module"`
}

type LogModule struct {
	P2P        string `mapstructure:"p2p" toml:"p2p"`
	Consensus  string `mapstructure:"consensus" toml:"consensus"`
	Executor   string `mapstructure:"executor" toml:"executor"`
	Governance string `mapstructure:"governance" toml:"governance"`
	API        string `mapstructure:"api" toml:"api"`
	APP        string `mapstructure:"app" toml:"app"`
	CoreAPI    string `mapstructure:"coreapi" toml:"coreapi"`
	Storage    string `mapstructure:"storage" toml:"storage"`
	Profile    string `mapstructure:"profile" toml:"profile"`
	Finance    string `mapstructure:"finance" toml:"finance"`
	TxPool     string `mapstructure:"txpool" toml:"txpool"`
	Access     string `mapstructure:"access" toml:"access"`
	BlockSync  string `mapstructure:"blocksync" toml:"blocksync"`
	Epoch      string `mapstructure:"epoch" toml:"epoch"`
}

<<<<<<< HEAD
=======
type Genesis struct {
	ChainID                uint64          `mapstructure:"chainid" toml:"chainid"`
	Balance                string          `mapstructure:"balance" toml:"balance"`
	Admins                 []*Admin        `mapstructure:"admins" toml:"admins"`
	InitWhiteListProviders []string        `mapstructure:"init_white_list_providers" toml:"init_white_list_providers"`
	Accounts               []string        `mapstructure:"accounts" toml:"accounts"`
	EpochInfo              *rbft.EpochInfo `mapstructure:"epoch_info" toml:"epoch_info"`
	NodeNames              []*NodeName     `mapstructure:"node_names" toml:"node_names"`
}

>>>>>>> c79eab3a
type Access struct {
	EnableWhiteList bool `mapstructure:"enable_white_list" toml:"enable_white_list"`
}

<<<<<<< HEAD
=======
type Admin struct {
	Address string `mapstructure:"address" toml:"address"`
	Weight  uint64 `mapstructure:"weight" toml:"weight"`
	Name    string `mapstructure:"name" toml:"name"`
}

type NodeName struct {
	ID   uint64 `mapstructure:"id" toml:"id"`
	Name string `mapstructure:"name" toml:"name"`
}

>>>>>>> c79eab3a
type Sync struct {
	RequesterRetryTimeout Duration `mapstructure:"requester_retry_timeout" toml:"requester_retry_timeout"`
	TimeoutCountLimit     uint64   `mapstructure:"timeout_count_limit" toml:"timeout_count_limit"`
	ConcurrencyLimit      uint64   `mapstructure:"concurrency_limit" toml:"concurrency_limit"`
}

type Consensus struct {
	Type        string `mapstructure:"type" toml:"type"`
	StorageType string `mapstructure:"storage_type" toml:"storage_type"`
}

type Storage struct {
	KvType      string `mapstructure:"kv_type" toml:"kv_type"`
	KvCacheSize int    `mapstructure:"kv_cache_size" toml:"kv_cache_size"`
	Sync        bool   `mapstructure:"sync" toml:"sync"`
}

type Ledger struct {
	ChainLedgerCacheSize           int `mapstructure:"chain_ledger_cache_size" toml:"chain_ledger_cache_size"`
	StateLedgerCacheMegabytesLimit int `mapstructure:"state_ledger_cache_megabytes_limit" toml:"state_ledger_cache_megabytes_limit"`
	StateLedgerAccountCacheSize    int `mapstructure:"state_ledger_account_cache_size" toml:"state_ledger_account_cache_size"`
}

type EVM struct {
	DisableMaxCodeSizeLimit bool `mapstructure:"disable_max_code_size_limit" toml:"disable_max_code_size_limit"`
}

type Executor struct {
	Type            string `mapstructure:"type" toml:"type"`
	DisableRollback bool   `mapstructure:"disable_rollback" toml:"disable_rollback"`
	EVM             EVM    `mapstructure:"evm" toml:"evm"`
}

var SupportMultiNode = make(map[string]bool)
var registrationMutex sync.Mutex

func Register(consensusType string, isSupported bool) {
	registrationMutex.Lock()
	defer registrationMutex.Unlock()
	SupportMultiNode[consensusType] = isSupported
}

func (c *Config) Bytes() ([]byte, error) {
	ret, err := json.Marshal(c)
	if err != nil {
		return nil, err
	}

	return ret, nil
}

<<<<<<< HEAD
func DefaultConfig() *Config {
=======
func GenesisNodeNameInfo(epochEnable bool) []*NodeName {
	var nodes []*NodeName
	var sliceLength int
	if epochEnable {
		sliceLength = len(DefaultNodeAddrs)
	} else {
		sliceLength = 4
	}
	nodes = lo.Map(DefaultNodeAddrs[:sliceLength], func(item string, idx int) *NodeName {
		return &NodeName{
			Name: DefaultNodeNames[idx],
			ID:   uint64(idx + 1),
		}
	})
	return nodes
}

func GenesisEpochInfo(epochEnable bool) *rbft.EpochInfo {
	var candidateSet, validatorSet []rbft.NodeInfo
	if epochEnable {
		candidateSet = lo.Map(DefaultNodeAddrs[4:], func(item string, idx int) rbft.NodeInfo {
			idx += 4
			return rbft.NodeInfo{
				ID:                   uint64(idx + 1),
				AccountAddress:       DefaultNodeAddrs[idx],
				P2PNodeID:            defaultNodeIDs[idx],
				ConsensusVotingPower: int64(len(DefaultNodeAddrs)-idx) * 1000,
			}
		})
		validatorSet = lo.Map(DefaultNodeAddrs[0:4], func(item string, idx int) rbft.NodeInfo {
			return rbft.NodeInfo{
				ID:                   uint64(idx + 1),
				AccountAddress:       DefaultNodeAddrs[idx],
				P2PNodeID:            defaultNodeIDs[idx],
				ConsensusVotingPower: int64(len(DefaultNodeAddrs)-idx) * 1000,
			}
		})
	} else {
		validatorSet = lo.Map(DefaultNodeAddrs[0:4], func(item string, idx int) rbft.NodeInfo {
			return rbft.NodeInfo{
				ID:                   uint64(idx + 1),
				AccountAddress:       DefaultNodeAddrs[idx],
				P2PNodeID:            defaultNodeIDs[idx],
				ConsensusVotingPower: 1000,
			}
		})
	}

	return &rbft.EpochInfo{
		Version:     1,
		Epoch:       1,
		EpochPeriod: 100,
		StartBlock:  1,
		P2PBootstrapNodeAddresses: lo.Map(defaultNodeIDs[0:4], func(item string, idx int) string {
			return fmt.Sprintf("/ip4/127.0.0.1/tcp/%d/p2p/%s", 4001+idx, item)
		}),
		ConsensusParams: rbft.ConsensusParams{
			ProposerElectionType:          rbft.ProposerElectionTypeWRF,
			ValidatorElectionType:         rbft.ValidatorElectionTypeWRF,
			CheckpointPeriod:              1,
			HighWatermarkCheckpointPeriod: 10,
			MaxValidatorNum:               4,
			BlockMaxTxNum:                 500,
			EnableTimedGenEmptyBlock:      false,
			NotActiveWeight:               1,
			AbnormalNodeExcludeView:       10,
			AgainProposeIntervalBlockInValidatorsNumPercentage: 30,
			ContinuousNullRequestToleranceNumber:               3,
			ReBroadcastToleranceNumber:                         2,
		},
		CandidateSet: candidateSet,
		ValidatorSet: validatorSet,
		FinanceParams: rbft.FinanceParams{
			GasLimit:               0x5f5e100,
			StartGasPriceAvailable: true,
			StartGasPrice:          5000000000000,
			MaxGasPrice:            10000000000000,
			MinGasPrice:            1000000000000,
			GasChangeRateValue:     1250,
			GasChangeRateDecimals:  4,
		},
		MiscParams: rbft.MiscParams{
			TxMaxSize: DefaultTxMaxSize,
		},
	}
}

func DefaultConfig(epochEnable bool) *Config {
>>>>>>> c79eab3a
	if testNetConfigBuilder, ok := TestNetConfigBuilderMap[BuildNet]; ok {
		return testNetConfigBuilder()
	}
	return &Config{
		Ulimit: 65535,
		Port: Port{
			JsonRpc:   8881,
			WebSocket: 9991,
			P2P:       4001,
			PProf:     53121,
			Monitor:   40011,
		},
		JsonRPC: JsonRPC{
			GasCap:     300000000,
			EVMTimeout: Duration(5 * time.Second),
			ReadLimiter: JLimiter{
				Interval: 50,
				Quantum:  500,
				Capacity: 10000,
				Enable:   false,
			},
			WriteLimiter: JLimiter{
				Interval: 50,
				Quantum:  500,
				Capacity: 10000,
				Enable:   false,
			},
			RejectTxsIfConsensusAbnormal: false,
		},
		P2P: P2P{
			Security:    P2PSecurityTLS,
			SendTimeout: Duration(5 * time.Second),
			ReadTimeout: Duration(5 * time.Second),
			Pipe: P2PPipe{
				ReceiveMsgCacheSize: 10240,
				BroadcastType:       P2PPipeBroadcastGossip,
				SimpleBroadcast: P2PPipeSimpleBroadcast{
					WorkerCacheSize:        1024,
					WorkerConcurrencyLimit: 20,
				},
				Gossipsub: P2PPipeGossipsub{
					SubBufferSize:          10240,
					PeerOutboundBufferSize: 10240,
					ValidateBufferSize:     10240,
					SeenMessagesTTL:        Duration(120 * time.Second),
					EnableMetrics:          true,
				},
				UnicastReadTimeout:       Duration(5 * time.Second),
				UnicastSendRetryNumber:   5,
				UnicastSendRetryBaseTime: Duration(100 * time.Millisecond),
				FindPeerTimeout:          Duration(10 * time.Second),
				ConnectTimeout:           Duration(1 * time.Second),
			},
		},
		Sync: Sync{
			RequesterRetryTimeout: Duration(5 * time.Second),
			TimeoutCountLimit:     uint64(10),
			ConcurrencyLimit:      1000,
		},
		Consensus: Consensus{
			Type:        ConsensusTypeRbft,
			StorageType: ConsensusStorageTypeMinifile,
		},
		Storage: Storage{
			KvType:      KVStorageTypePebble,
			KvCacheSize: 128,
			Sync:        true,
		},
		Ledger: Ledger{
			ChainLedgerCacheSize:           100,
			StateLedgerCacheMegabytesLimit: 128,
			StateLedgerAccountCacheSize:    1024,
		},
		Executor: Executor{
			Type:            ExecTypeNative,
			DisableRollback: false,
			EVM: EVM{
				DisableMaxCodeSizeLimit: false,
			},
		},
<<<<<<< HEAD
=======
		Genesis: Genesis{
			ChainID: 1356,
			Balance: "1000000000000000000000000000",
			Admins: lo.Map(DefaultNodeAddrs[0:4], func(item string, idx int) *Admin {
				return &Admin{
					Address: item,
					Weight:  1,
					Name:    DefaultAdminNames[idx],
				}
			}),
			NodeNames:              GenesisNodeNameInfo(epochEnable),
			InitWhiteListProviders: DefaultNodeAddrs,
			Accounts: []string{
				"0xf39Fd6e51aad88F6F4ce6aB8827279cffFb92266",
				"0x70997970C51812dc3A010C7d01b50e0d17dc79C8",
				"0x3C44CdDdB6a900fa2b585dd299e03d12FA4293BC",
				"0x90F79bf6EB2c4f870365E785982E1f101E93b906",
				"0x15d34AAf54267DB7D7c367839AAf71A00a2C6A65",
				"0x9965507D1a55bcC2695C58ba16FB37d819B0A4dc",
				"0x976EA74026E726554dB657fA54763abd0C3a0aa9",
				"0x14dC79964da2C08b23698B3D3cc7Ca32193d9955",
				"0x23618e81E3f5cdF7f54C3d65f7FBc0aBf5B21E8f",
				"0xa0Ee7A142d267C1f36714E4a8F75612F20a79720",
				"0xBcd4042DE499D14e55001CcbB24a551F3b954096",
				"0x71bE63f3384f5fb98995898A86B02Fb2426c5788",
				"0xFABB0ac9d68B0B445fB7357272Ff202C5651694a",
				"0x1CBd3b2770909D4e10f157cABC84C7264073C9Ec",
				"0xdF3e18d64BC6A983f673Ab319CCaE4f1a57C7097",
				"0xcd3B766CCDd6AE721141F452C550Ca635964ce71",
				"0x2546BcD3c84621e976D8185a91A922aE77ECEc30",
				"0xbDA5747bFD65F08deb54cb465eB87D40e51B197E",
				"0xdD2FD4581271e230360230F9337D5c0430Bf44C0",
				"0x8626f6940E2eb28930eFb4CeF49B2d1F2C9C1199",
			},
			EpochInfo: GenesisEpochInfo(epochEnable),
		},
>>>>>>> c79eab3a
		PProf: PProf{
			Enable:   true,
			PType:    PprofTypeHTTP,
			Mode:     PprofModeMem,
			Duration: Duration(30 * time.Second),
		},
		Monitor: Monitor{
			Enable:          true,
			EnableExpensive: true,
		},
		Log: Log{
			Level:            "info",
			Filename:         "axiom-ledger",
			ReportCaller:     false,
			EnableCompress:   false,
			EnableColor:      true,
			DisableTimestamp: false,
			MaxAge:           30,
			MaxSize:          128,
			RotationTime:     Duration(24 * time.Hour),
			Module: LogModule{
				P2P:        "info",
				Consensus:  "debug",
				Executor:   "info",
				Governance: "info",
				API:        "info",
				CoreAPI:    "info",
				Storage:    "info",
				Profile:    "info",
				Finance:    "error",
				BlockSync:  "info",
				APP:        "info",
				Access:     "info",
				TxPool:     "debug",
				Epoch:      "info",
			},
		},
		Access: Access{
			EnableWhiteList: false,
		},
	}
}

func LoadConfig(repoRoot string) (*Config, error) {
	cfg, err := func() (*Config, error) {
		cfg := DefaultConfig()
		cfgPath := path.Join(repoRoot, CfgFileName)
		existConfig := fileutil.Exist(cfgPath)
		if !existConfig {
			err := os.MkdirAll(repoRoot, 0755)
			if err != nil {
				return nil, errors.Wrap(err, "failed to build default config")
			}

			if err := writeConfigWithEnv(cfgPath, cfg); err != nil {
				return nil, errors.Wrap(err, "failed to build default config")
			}
		} else {
			if err := CheckWritable(repoRoot); err != nil {
				return nil, err
			}
			if err := readConfigFromFile(cfgPath, cfg); err != nil {
				return nil, err
			}
		}

		return cfg, nil
	}()
	if err != nil {
		return nil, errors.Wrap(err, "failed to load config")
	}
	return cfg, nil
}<|MERGE_RESOLUTION|>--- conflicted
+++ resolved
@@ -177,37 +177,10 @@
 	Epoch      string `mapstructure:"epoch" toml:"epoch"`
 }
 
-<<<<<<< HEAD
-=======
-type Genesis struct {
-	ChainID                uint64          `mapstructure:"chainid" toml:"chainid"`
-	Balance                string          `mapstructure:"balance" toml:"balance"`
-	Admins                 []*Admin        `mapstructure:"admins" toml:"admins"`
-	InitWhiteListProviders []string        `mapstructure:"init_white_list_providers" toml:"init_white_list_providers"`
-	Accounts               []string        `mapstructure:"accounts" toml:"accounts"`
-	EpochInfo              *rbft.EpochInfo `mapstructure:"epoch_info" toml:"epoch_info"`
-	NodeNames              []*NodeName     `mapstructure:"node_names" toml:"node_names"`
-}
-
->>>>>>> c79eab3a
 type Access struct {
 	EnableWhiteList bool `mapstructure:"enable_white_list" toml:"enable_white_list"`
 }
 
-<<<<<<< HEAD
-=======
-type Admin struct {
-	Address string `mapstructure:"address" toml:"address"`
-	Weight  uint64 `mapstructure:"weight" toml:"weight"`
-	Name    string `mapstructure:"name" toml:"name"`
-}
-
-type NodeName struct {
-	ID   uint64 `mapstructure:"id" toml:"id"`
-	Name string `mapstructure:"name" toml:"name"`
-}
-
->>>>>>> c79eab3a
 type Sync struct {
 	RequesterRetryTimeout Duration `mapstructure:"requester_retry_timeout" toml:"requester_retry_timeout"`
 	TimeoutCountLimit     uint64   `mapstructure:"timeout_count_limit" toml:"timeout_count_limit"`
@@ -259,98 +232,7 @@
 	return ret, nil
 }
 
-<<<<<<< HEAD
 func DefaultConfig() *Config {
-=======
-func GenesisNodeNameInfo(epochEnable bool) []*NodeName {
-	var nodes []*NodeName
-	var sliceLength int
-	if epochEnable {
-		sliceLength = len(DefaultNodeAddrs)
-	} else {
-		sliceLength = 4
-	}
-	nodes = lo.Map(DefaultNodeAddrs[:sliceLength], func(item string, idx int) *NodeName {
-		return &NodeName{
-			Name: DefaultNodeNames[idx],
-			ID:   uint64(idx + 1),
-		}
-	})
-	return nodes
-}
-
-func GenesisEpochInfo(epochEnable bool) *rbft.EpochInfo {
-	var candidateSet, validatorSet []rbft.NodeInfo
-	if epochEnable {
-		candidateSet = lo.Map(DefaultNodeAddrs[4:], func(item string, idx int) rbft.NodeInfo {
-			idx += 4
-			return rbft.NodeInfo{
-				ID:                   uint64(idx + 1),
-				AccountAddress:       DefaultNodeAddrs[idx],
-				P2PNodeID:            defaultNodeIDs[idx],
-				ConsensusVotingPower: int64(len(DefaultNodeAddrs)-idx) * 1000,
-			}
-		})
-		validatorSet = lo.Map(DefaultNodeAddrs[0:4], func(item string, idx int) rbft.NodeInfo {
-			return rbft.NodeInfo{
-				ID:                   uint64(idx + 1),
-				AccountAddress:       DefaultNodeAddrs[idx],
-				P2PNodeID:            defaultNodeIDs[idx],
-				ConsensusVotingPower: int64(len(DefaultNodeAddrs)-idx) * 1000,
-			}
-		})
-	} else {
-		validatorSet = lo.Map(DefaultNodeAddrs[0:4], func(item string, idx int) rbft.NodeInfo {
-			return rbft.NodeInfo{
-				ID:                   uint64(idx + 1),
-				AccountAddress:       DefaultNodeAddrs[idx],
-				P2PNodeID:            defaultNodeIDs[idx],
-				ConsensusVotingPower: 1000,
-			}
-		})
-	}
-
-	return &rbft.EpochInfo{
-		Version:     1,
-		Epoch:       1,
-		EpochPeriod: 100,
-		StartBlock:  1,
-		P2PBootstrapNodeAddresses: lo.Map(defaultNodeIDs[0:4], func(item string, idx int) string {
-			return fmt.Sprintf("/ip4/127.0.0.1/tcp/%d/p2p/%s", 4001+idx, item)
-		}),
-		ConsensusParams: rbft.ConsensusParams{
-			ProposerElectionType:          rbft.ProposerElectionTypeWRF,
-			ValidatorElectionType:         rbft.ValidatorElectionTypeWRF,
-			CheckpointPeriod:              1,
-			HighWatermarkCheckpointPeriod: 10,
-			MaxValidatorNum:               4,
-			BlockMaxTxNum:                 500,
-			EnableTimedGenEmptyBlock:      false,
-			NotActiveWeight:               1,
-			AbnormalNodeExcludeView:       10,
-			AgainProposeIntervalBlockInValidatorsNumPercentage: 30,
-			ContinuousNullRequestToleranceNumber:               3,
-			ReBroadcastToleranceNumber:                         2,
-		},
-		CandidateSet: candidateSet,
-		ValidatorSet: validatorSet,
-		FinanceParams: rbft.FinanceParams{
-			GasLimit:               0x5f5e100,
-			StartGasPriceAvailable: true,
-			StartGasPrice:          5000000000000,
-			MaxGasPrice:            10000000000000,
-			MinGasPrice:            1000000000000,
-			GasChangeRateValue:     1250,
-			GasChangeRateDecimals:  4,
-		},
-		MiscParams: rbft.MiscParams{
-			TxMaxSize: DefaultTxMaxSize,
-		},
-	}
-}
-
-func DefaultConfig(epochEnable bool) *Config {
->>>>>>> c79eab3a
 	if testNetConfigBuilder, ok := TestNetConfigBuilderMap[BuildNet]; ok {
 		return testNetConfigBuilder()
 	}
@@ -431,45 +313,6 @@
 				DisableMaxCodeSizeLimit: false,
 			},
 		},
-<<<<<<< HEAD
-=======
-		Genesis: Genesis{
-			ChainID: 1356,
-			Balance: "1000000000000000000000000000",
-			Admins: lo.Map(DefaultNodeAddrs[0:4], func(item string, idx int) *Admin {
-				return &Admin{
-					Address: item,
-					Weight:  1,
-					Name:    DefaultAdminNames[idx],
-				}
-			}),
-			NodeNames:              GenesisNodeNameInfo(epochEnable),
-			InitWhiteListProviders: DefaultNodeAddrs,
-			Accounts: []string{
-				"0xf39Fd6e51aad88F6F4ce6aB8827279cffFb92266",
-				"0x70997970C51812dc3A010C7d01b50e0d17dc79C8",
-				"0x3C44CdDdB6a900fa2b585dd299e03d12FA4293BC",
-				"0x90F79bf6EB2c4f870365E785982E1f101E93b906",
-				"0x15d34AAf54267DB7D7c367839AAf71A00a2C6A65",
-				"0x9965507D1a55bcC2695C58ba16FB37d819B0A4dc",
-				"0x976EA74026E726554dB657fA54763abd0C3a0aa9",
-				"0x14dC79964da2C08b23698B3D3cc7Ca32193d9955",
-				"0x23618e81E3f5cdF7f54C3d65f7FBc0aBf5B21E8f",
-				"0xa0Ee7A142d267C1f36714E4a8F75612F20a79720",
-				"0xBcd4042DE499D14e55001CcbB24a551F3b954096",
-				"0x71bE63f3384f5fb98995898A86B02Fb2426c5788",
-				"0xFABB0ac9d68B0B445fB7357272Ff202C5651694a",
-				"0x1CBd3b2770909D4e10f157cABC84C7264073C9Ec",
-				"0xdF3e18d64BC6A983f673Ab319CCaE4f1a57C7097",
-				"0xcd3B766CCDd6AE721141F452C550Ca635964ce71",
-				"0x2546BcD3c84621e976D8185a91A922aE77ECEc30",
-				"0xbDA5747bFD65F08deb54cb465eB87D40e51B197E",
-				"0xdD2FD4581271e230360230F9337D5c0430Bf44C0",
-				"0x8626f6940E2eb28930eFb4CeF49B2d1F2C9C1199",
-			},
-			EpochInfo: GenesisEpochInfo(epochEnable),
-		},
->>>>>>> c79eab3a
 		PProf: PProf{
 			Enable:   true,
 			PType:    PprofTypeHTTP,
