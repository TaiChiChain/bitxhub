package repo

import (
	"encoding/json"
	"fmt"
	"os"
	"path"
	"reflect"
	"sync"
	"time"

	"github.com/mitchellh/mapstructure"
	"github.com/pkg/errors"
	"github.com/samber/lo"

	rbft "github.com/axiomesh/axiom-bft"
	"github.com/axiomesh/axiom-kit/fileutil"
)

type Duration time.Duration

func (d *Duration) MarshalText() (text []byte, err error) {
	return []byte(time.Duration(*d).String()), nil
}

func (d *Duration) UnmarshalText(b []byte) error {
	x, err := time.ParseDuration(string(b))
	if err != nil {
		return err
	}
	*d = Duration(x)
	return nil
}

func StringToTimeDurationHookFunc() mapstructure.DecodeHookFunc {
	return func(
		f reflect.Type,
		t reflect.Type,
		data any) (any, error) {
		if f.Kind() != reflect.String {
			return data, nil
		}
		if t != reflect.TypeOf(Duration(5)) {
			return data, nil
		}

		d, err := time.ParseDuration(data.(string))
		if err != nil {
			return nil, err
		}
		return Duration(d), nil
	}
}

func (d *Duration) ToDuration() time.Duration {
	return time.Duration(*d)
}

func (d *Duration) String() string {
	return time.Duration(*d).String()
}

type Config struct {
	Ulimit    uint64    `mapstructure:"ulimit" toml:"ulimit"`
	Port      Port      `mapstructure:"port" toml:"port"`
	JsonRPC   JsonRPC   `mapstructure:"jsonrpc" toml:"jsonrpc"`
	P2P       P2P       `mapstructure:"p2p" toml:"p2p"`
	Sync      Sync      `mapstructure:"sync" toml:"sync"`
	Consensus Consensus `mapstructure:"consensus" toml:"consensus"`
	Storage   Storage   `mapstructure:"storage" toml:"storage"`
	Ledger    Ledger    `mapstructure:"ledger" toml:"ledger"`
	Executor  Executor  `mapstructure:"executor" toml:"executor"`
	Genesis   Genesis   `mapstructure:"genesis" toml:"genesis"`
	PProf     PProf     `mapstructure:"pprof" toml:"pprof"`
	Monitor   Monitor   `mapstructure:"monitor" toml:"monitor"`
	Log       Log       `mapstructure:"log" toml:"log"`
	Access    Access    `mapstructure:"access" toml:"access"`
}

type Port struct {
	JsonRpc   int64 `mapstructure:"jsonrpc" toml:"jsonrpc"`
	WebSocket int64 `mapstructure:"websocket" toml:"websocket"`
	P2P       int64 `mapstructure:"p2p" toml:"p2p"`
	PProf     int64 `mapstructure:"pprof" toml:"pprof"`
	Monitor   int64 `mapstructure:"monitor" toml:"monitor"`
}

type JsonRPC struct {
	GasCap                         uint64   `mapstructure:"gas_cap" toml:"gas_cap"`
	EVMTimeout                     Duration `mapstructure:"evm_timeout" toml:"evm_timeout"`
	ReadLimiter                    JLimiter `mapstructure:"read_limiter" toml:"read_limiter"`
	WriteLimiter                   JLimiter `mapstructure:"write_limiter" toml:"write_limiter"`
	RejectTxsIfConsensusAbnormal   bool     `mapstructure:"reject_txs_if_consensus_abnormal" toml:"reject_txs_if_consensus_abnormal"`
	DisableGasPriceAPIPricePremium bool     `mapstructure:"disable_gas_price_api_price_premium" toml:"disable_gas_price_api_price_premium"`
}

type P2PPipeGossipsub struct {
	DisableCustomMsgIDFn   bool     `mapstructure:"disable_custom_msg_id_fn" toml:"disable_custom_msg_id_fn"`
	SubBufferSize          int      `mapstructure:"sub_buffer_size" toml:"sub_buffer_size"`
	PeerOutboundBufferSize int      `mapstructure:"peer_outbound_buffer_size" toml:"peer_outbound_buffer_size"`
	ValidateBufferSize     int      `mapstructure:"validate_buffer_size" toml:"validate_buffer_size"`
	SeenMessagesTTL        Duration `mapstructure:"seen_messages_ttl" toml:"seen_messages_ttl"`
	EnableMetrics          bool     `mapstructure:"enable_metrics" toml:"enable_metrics"`
}

type P2PPipeSimpleBroadcast struct {
	WorkerCacheSize        int `mapstructure:"worker_cache_size" toml:"worker_cache_size"`
	WorkerConcurrencyLimit int `mapstructure:"worker_concurrency_limit" toml:"worker_concurrency_limit"`
}

type P2PPipe struct {
	ReceiveMsgCacheSize      int                    `mapstructure:"receive_msg_cache_size" toml:"receive_msg_cache_size"`
	BroadcastType            string                 `mapstructure:"broadcast_type" toml:"broadcast_type"`
	SimpleBroadcast          P2PPipeSimpleBroadcast `mapstructure:"simple_broadcast" toml:"simple_broadcast"`
	Gossipsub                P2PPipeGossipsub       `mapstructure:"gossipsub" toml:"gossipsub"`
	UnicastReadTimeout       Duration               `mapstructure:"unicast_read_timeout" toml:"unicast_read_timeout"`
	UnicastSendRetryNumber   int                    `mapstructure:"unicast_send_retry_number" toml:"unicast_send_retry_number"`
	UnicastSendRetryBaseTime Duration               `mapstructure:"unicast_send_retry_base_time" toml:"unicast_send_retry_base_time"`
	FindPeerTimeout          Duration               `mapstructure:"find_peer_timeout" toml:"find_peer_timeout"`
	ConnectTimeout           Duration               `mapstructure:"connect_timeout" toml:"connect_timeout"`
}

type P2P struct {
	BootstrapNodeAddresses []string `mapstructure:"bootstrap_node_addresses" toml:"bootstrap_node_addresses"`
	Security               string   `mapstructure:"security" toml:"security"`
	SendTimeout            Duration `mapstructure:"send_timeout" toml:"send_timeout"`
	ReadTimeout            Duration `mapstructure:"read_timeout" toml:"read_timeout"`
	Pipe                   P2PPipe  `mapstructure:"pipe" toml:"pipe"`
}

type Monitor struct {
	Enable          bool `mapstructure:"enable" toml:"enable"`
	EnableExpensive bool `mapstructure:"enable_expensive" toml:"enable_expensive"`
}

type PProf struct {
	Enable   bool     `mapstructure:"enable" toml:"enbale"`
	PType    string   `mapstructure:"ptype" toml:"ptype"`
	Mode     string   `mapstructure:"mode" toml:"mode"`
	Duration Duration `mapstructure:"duration" toml:"duration"`
}

type JLimiter struct {
	Interval Duration `mapstructure:"interval" toml:"interval"`
	Quantum  int64    `mapstructure:"quantum" toml:"quantum"`
	Capacity int64    `mapstructure:"capacity" toml:"capacity"`
	Enable   bool     `mapstructure:"enable" toml:"enable"`
}

type Log struct {
	Level            string `mapstructure:"level" toml:"level"`
	Filename         string `mapstructure:"filename" toml:"filename"`
	ReportCaller     bool   `mapstructure:"report_caller" toml:"report_caller"`
	EnableCompress   bool   `mapstructure:"enable_compress" toml:"enable_compress"`
	EnableColor      bool   `mapstructure:"enable_color" toml:"enable_color"`
	DisableTimestamp bool   `mapstructure:"disable_timestamp" toml:"disable_timestamp"`

	// unit: day
	MaxAge uint `mapstructure:"max_age" toml:"max_age"`

	// unit: MB
	MaxSize uint `mapstructure:"max_size" toml:"max_size"`

	RotationTime Duration  `mapstructure:"rotation_time" toml:"rotation_time"`
	Module       LogModule `mapstructure:"module" toml:"module"`
}

type LogModule struct {
	P2P        string `mapstructure:"p2p" toml:"p2p"`
	Consensus  string `mapstructure:"consensus" toml:"consensus"`
	Executor   string `mapstructure:"executor" toml:"executor"`
	Governance string `mapstructure:"governance" toml:"governance"`
	API        string `mapstructure:"api" toml:"api"`
	APP        string `mapstructure:"app" toml:"app"`
	CoreAPI    string `mapstructure:"coreapi" toml:"coreapi"`
	Storage    string `mapstructure:"storage" toml:"storage"`
	Profile    string `mapstructure:"profile" toml:"profile"`
	Finance    string `mapstructure:"finance" toml:"finance"`
	TxPool     string `mapstructure:"txpool" toml:"txpool"`
	Access     string `mapstructure:"access" toml:"access"`
	BlockSync  string `mapstructure:"blocksync" toml:"blocksync"`
	Epoch      string `mapstructure:"epoch" toml:"epoch"`
}

type Genesis struct {
<<<<<<< HEAD
	ChainID                uint64          `mapstructure:"chainid" toml:"chainid"`
	GasLimit               uint64          `mapstructure:"gas_limit" toml:"gas_limit"`
	GasPrice               uint64          `mapstructure:"gas_price" toml:"gas_price"`
	MaxGasPrice            uint64          `mapstructure:"max_gas_price" toml:"max_gas_price"`
	MinGasPrice            uint64          `mapstructure:"min_gas_price" toml:"min_gas_price"`
	GasChangeRate          float64         `mapstructure:"gas_change_rate" toml:"gas_change_rate"`
	Balance                string          `mapstructure:"balance" toml:"balance"`
	Admins                 []*Admin        `mapstructure:"admins" toml:"admins"`
	InitWhiteListProviders []string        `mapstructure:"init_white_list_providers" toml:"init_white_list_providers"`
	Accounts               []string        `mapstructure:"accounts" toml:"accounts"`
	EpochInfo              *rbft.EpochInfo `mapstructure:"epoch_info" toml:"epoch_info"`
=======
	ChainID         uint64          `mapstructure:"chainid" toml:"chainid"`
	GasPrice        uint64          `mapstructure:"gas_price" toml:"gas_price"`
	Balance         string          `mapstructure:"balance" toml:"balance"`
	Admins          []*Admin        `mapstructure:"admins" toml:"admins"`
	InitKycServices []string        `mapstructure:"init_key_services" toml:"init_key_services"`
	Accounts        []string        `mapstructure:"accounts" toml:"accounts"`
	EpochInfo       *rbft.EpochInfo `mapstructure:"epoch_info" toml:"epoch_info"`
>>>>>>> f8a7327f
}

type Access struct {
	EnableWhiteList uint8 `mapstructure:"enable_white_list" toml:"enable_white_list"`
}

type Admin struct {
	Address string `mapstructure:"address" toml:"address"`
	Weight  uint64 `mapstructure:"weight" toml:"weight"`
	Name    string `mapstructure:"name" toml:"name"`
}

type Sync struct {
	RequesterRetryTimeout Duration `mapstructure:"requester_retry_timeout" toml:"requester_retry_timeout"`
	WaitStateTimeout      Duration `mapstructure:"wait_state_timeout" toml:"wait_state_timeout"`
	TimeoutCountLimit     uint64   `mapstructure:"timeout_count_limit" toml:"timeout_count_limit"`
	ConcurrencyLimit      uint64   `mapstructure:"concurrency_limit" toml:"concurrency_limit"`
}

type Consensus struct {
	Type string `mapstructure:"type" toml:"type"`
}

type Storage struct {
	KvType      string `mapstructure:"kv_type" toml:"kv_type"`
	KvCacheSize int    `mapstructure:"kv_cache_size" toml:"kv_cache_size"`
}

type Ledger struct {
	ChainLedgerCacheSize int `mapstructure:"chain_ledger_cache_size" toml:"chain_ledger_cache_size"`
}

type EVM struct {
	DisableMaxCodeSizeLimit bool `mapstructure:"disable_max_code_size_limit" toml:"disable_max_code_size_limit"`
}

type Executor struct {
	Type            string `mapstructure:"type" toml:"type"`
	DisableRollback bool   `mapstructure:"disable_rollback" toml:"disable_rollback"`
	EVM             EVM    `mapstructure:"evm" toml:"evm"`
}

var SupportMultiNode = make(map[string]bool)
var registrationMutex sync.Mutex

func Register(consensusType string, isSupported bool) {
	registrationMutex.Lock()
	defer registrationMutex.Unlock()
	SupportMultiNode[consensusType] = isSupported
}

func (c *Config) Bytes() ([]byte, error) {
	ret, err := json.Marshal(c)
	if err != nil {
		return nil, err
	}

	return ret, nil
}

func GenesisEpochInfo(epochEnable bool) *rbft.EpochInfo {
	var epochPeriod uint64 = 10000000
	var checkpointPeriod uint64 = 1
	var highWatermarkCheckpointPeriod uint64 = 10
	var proposerElectionType = rbft.ProposerElectionTypeRotating
	if epochEnable {
		epochPeriod = 100
		checkpointPeriod = 1
		highWatermarkCheckpointPeriod = 10
		proposerElectionType = rbft.ProposerElectionTypeWRF
	}

	financeInfo := &rbft.Finance{
		GasLimit:       0x5f5e100,
		MaxGasPrice:    10000000000000,
		MinGasPrice:    1000000000000,
		GasChangeRate:  0.125,
		GasPremiumRate: DefaultGasPremiumRate,
	}

	return &rbft.EpochInfo{
		Version:     1,
		Epoch:       1,
		EpochPeriod: epochPeriod,
		StartBlock:  1,
		P2PBootstrapNodeAddresses: lo.Map(defaultNodeIDs[0:4], func(item string, idx int) string {
			return fmt.Sprintf("/ip4/127.0.0.1/tcp/%d/p2p/%s", 4001+idx, item)
		}),
		ConsensusParams: &rbft.ConsensusParams{
			ValidatorElectionType:         rbft.ValidatorElectionTypeWRF,
			CheckpointPeriod:              checkpointPeriod,
			HighWatermarkCheckpointPeriod: highWatermarkCheckpointPeriod,
			MaxValidatorNum:               20,
			BlockMaxTxNum:                 500,
			EnableTimedGenEmptyBlock:      false,
			NotActiveWeight:               1,
			ExcludeView:                   100,
			ProposerElectionType:          proposerElectionType,
		},
		CandidateSet: lo.Map(DefaultNodeAddrs[4:], func(item string, idx int) *rbft.NodeInfo {
			idx += 4
			return &rbft.NodeInfo{
				ID:                   uint64(idx + 1),
				AccountAddress:       DefaultNodeAddrs[idx],
				P2PNodeID:            defaultNodeIDs[idx],
				ConsensusVotingPower: int64(idx+1) * 100,
			}
		}),
		ValidatorSet: lo.Map(DefaultNodeAddrs[0:4], func(item string, idx int) *rbft.NodeInfo {
			return &rbft.NodeInfo{
				ID:                   uint64(idx + 1),
				AccountAddress:       DefaultNodeAddrs[idx],
				P2PNodeID:            defaultNodeIDs[idx],
				ConsensusVotingPower: int64(idx+1) * 100,
			}
		}),

		FinanceParams: financeInfo,
		ConfigParams: &rbft.ConfigParams{
			TxMaxSize: DefaultTxMaxSize,
		},
	}
}

func DefaultConfig(epochEnable bool) *Config {
	if testNetConfigBuilder, ok := TestNetConfigBuilderMap[BuildNet]; ok {
		return testNetConfigBuilder()
	}
	return &Config{
		Ulimit: 65535,
		Port: Port{
			JsonRpc:   8881,
			WebSocket: 9991,
			P2P:       4001,
			PProf:     53121,
			Monitor:   40011,
		},
		JsonRPC: JsonRPC{
			GasCap:     300000000,
			EVMTimeout: Duration(5 * time.Second),
			ReadLimiter: JLimiter{
				Interval: 50,
				Quantum:  500,
				Capacity: 10000,
				Enable:   false,
			},
			WriteLimiter: JLimiter{
				Interval: 50,
				Quantum:  500,
				Capacity: 10000,
				Enable:   false,
			},
			RejectTxsIfConsensusAbnormal:   false,
			DisableGasPriceAPIPricePremium: false,
		},
		P2P: P2P{
			Security:    P2PSecurityTLS,
			SendTimeout: Duration(5 * time.Second),
			ReadTimeout: Duration(5 * time.Second),
			Pipe: P2PPipe{
				ReceiveMsgCacheSize: 10240,
				BroadcastType:       P2PPipeBroadcastGossip,
				SimpleBroadcast: P2PPipeSimpleBroadcast{
					WorkerCacheSize:        1024,
					WorkerConcurrencyLimit: 20,
				},
				Gossipsub: P2PPipeGossipsub{
					SubBufferSize:          10240,
					PeerOutboundBufferSize: 10240,
					ValidateBufferSize:     10240,
					SeenMessagesTTL:        Duration(120 * time.Second),
					EnableMetrics:          true,
				},
				UnicastReadTimeout:       Duration(5 * time.Second),
				UnicastSendRetryNumber:   5,
				UnicastSendRetryBaseTime: Duration(100 * time.Millisecond),
				FindPeerTimeout:          Duration(10 * time.Second),
				ConnectTimeout:           Duration(1 * time.Second),
			},
		},
		Sync: Sync{
			WaitStateTimeout:      Duration(2 * time.Minute),
			RequesterRetryTimeout: Duration(30 * time.Second),
			TimeoutCountLimit:     uint64(10),
			ConcurrencyLimit:      1000,
		},
		Consensus: Consensus{
			Type: ConsensusTypeRbft,
		},
		Storage: Storage{
			KvType:      KVStorageTypeLeveldb,
			KvCacheSize: 128,
		},
		Ledger: Ledger{
			ChainLedgerCacheSize: 100,
		},
		Executor: Executor{
			Type:            ExecTypeNative,
			DisableRollback: false,
			EVM: EVM{
				DisableMaxCodeSizeLimit: false,
			},
		},
		Genesis: Genesis{
			ChainID:  1356,
			GasPrice: 5000000000000,
			Balance:  "1000000000000000000000000000",
			Admins: lo.Map(DefaultNodeAddrs[0:4], func(item string, idx int) *Admin {
				return &Admin{
					Address: item,
					Weight:  1,
					Name:    DefaultNodeNames[idx],
				}
			}),
			InitWhiteListProviders: DefaultNodeAddrs,
			Accounts: []string{
				"0xf39Fd6e51aad88F6F4ce6aB8827279cffFb92266",
				"0x70997970C51812dc3A010C7d01b50e0d17dc79C8",
				"0x3C44CdDdB6a900fa2b585dd299e03d12FA4293BC",
				"0x90F79bf6EB2c4f870365E785982E1f101E93b906",
				"0x15d34AAf54267DB7D7c367839AAf71A00a2C6A65",
				"0x9965507D1a55bcC2695C58ba16FB37d819B0A4dc",
				"0x976EA74026E726554dB657fA54763abd0C3a0aa9",
				"0x14dC79964da2C08b23698B3D3cc7Ca32193d9955",
				"0x23618e81E3f5cdF7f54C3d65f7FBc0aBf5B21E8f",
				"0xa0Ee7A142d267C1f36714E4a8F75612F20a79720",
				"0xBcd4042DE499D14e55001CcbB24a551F3b954096",
				"0x71bE63f3384f5fb98995898A86B02Fb2426c5788",
				"0xFABB0ac9d68B0B445fB7357272Ff202C5651694a",
				"0x1CBd3b2770909D4e10f157cABC84C7264073C9Ec",
				"0xdF3e18d64BC6A983f673Ab319CCaE4f1a57C7097",
				"0xcd3B766CCDd6AE721141F452C550Ca635964ce71",
				"0x2546BcD3c84621e976D8185a91A922aE77ECEc30",
				"0xbDA5747bFD65F08deb54cb465eB87D40e51B197E",
				"0xdD2FD4581271e230360230F9337D5c0430Bf44C0",
				"0x8626f6940E2eb28930eFb4CeF49B2d1F2C9C1199",
			},
			EpochInfo: GenesisEpochInfo(epochEnable),
		},
		PProf: PProf{
			Enable:   true,
			PType:    PprofTypeHTTP,
			Mode:     PprofModeMem,
			Duration: Duration(30 * time.Second),
		},
		Monitor: Monitor{
			Enable:          true,
			EnableExpensive: false,
		},
		Log: Log{
			Level:            "info",
			Filename:         "axiom-ledger",
			ReportCaller:     false,
			EnableCompress:   false,
			EnableColor:      true,
			DisableTimestamp: false,
			MaxAge:           30,
			MaxSize:          128,
			RotationTime:     Duration(24 * time.Hour),
			Module: LogModule{
				P2P:        "info",
				Consensus:  "info",
				Executor:   "info",
				Governance: "info",
				API:        "info",
				CoreAPI:    "info",
				Storage:    "info",
				Profile:    "info",
				Finance:    "info",
				BlockSync:  "info",
				APP:        "info",
				Access:     "info",
				TxPool:     "info",
				Epoch:      "info",
			},
		},
		Access: Access{
			EnableWhiteList: 0,
		},
	}
}

func LoadConfig(repoRoot string) (*Config, error) {
	cfg, err := func() (*Config, error) {
		cfg := DefaultConfig(false)
		cfgPath := path.Join(repoRoot, CfgFileName)
		existConfig := fileutil.Exist(cfgPath)
		if !existConfig {
			err := os.MkdirAll(repoRoot, 0755)
			if err != nil {
				return nil, errors.Wrap(err, "failed to build default config")
			}

			if err := writeConfigWithEnv(cfgPath, cfg); err != nil {
				return nil, errors.Wrap(err, "failed to build default config")
			}
		} else {
			if err := CheckWritable(repoRoot); err != nil {
				return nil, err
			}
			if err := readConfigFromFile(cfgPath, cfg); err != nil {
				return nil, err
			}
		}

		return cfg, nil
	}()
	if err != nil {
		return nil, errors.Wrap(err, "failed to load config")
	}
	return cfg, nil
}<|MERGE_RESOLUTION|>--- conflicted
+++ resolved
@@ -183,31 +183,17 @@
 }
 
 type Genesis struct {
-<<<<<<< HEAD
 	ChainID                uint64          `mapstructure:"chainid" toml:"chainid"`
-	GasLimit               uint64          `mapstructure:"gas_limit" toml:"gas_limit"`
 	GasPrice               uint64          `mapstructure:"gas_price" toml:"gas_price"`
-	MaxGasPrice            uint64          `mapstructure:"max_gas_price" toml:"max_gas_price"`
-	MinGasPrice            uint64          `mapstructure:"min_gas_price" toml:"min_gas_price"`
-	GasChangeRate          float64         `mapstructure:"gas_change_rate" toml:"gas_change_rate"`
 	Balance                string          `mapstructure:"balance" toml:"balance"`
 	Admins                 []*Admin        `mapstructure:"admins" toml:"admins"`
 	InitWhiteListProviders []string        `mapstructure:"init_white_list_providers" toml:"init_white_list_providers"`
 	Accounts               []string        `mapstructure:"accounts" toml:"accounts"`
 	EpochInfo              *rbft.EpochInfo `mapstructure:"epoch_info" toml:"epoch_info"`
-=======
-	ChainID         uint64          `mapstructure:"chainid" toml:"chainid"`
-	GasPrice        uint64          `mapstructure:"gas_price" toml:"gas_price"`
-	Balance         string          `mapstructure:"balance" toml:"balance"`
-	Admins          []*Admin        `mapstructure:"admins" toml:"admins"`
-	InitKycServices []string        `mapstructure:"init_key_services" toml:"init_key_services"`
-	Accounts        []string        `mapstructure:"accounts" toml:"accounts"`
-	EpochInfo       *rbft.EpochInfo `mapstructure:"epoch_info" toml:"epoch_info"`
->>>>>>> f8a7327f
 }
 
 type Access struct {
-	EnableWhiteList uint8 `mapstructure:"enable_white_list" toml:"enable_white_list"`
+	EnableWhiteList bool `mapstructure:"enable_white_list" toml:"enable_white_list"`
 }
 
 type Admin struct {
@@ -481,7 +467,7 @@
 			},
 		},
 		Access: Access{
-			EnableWhiteList: 0,
+			EnableWhiteList: false,
 		},
 	}
 }
