package repo

const (
	AppName = "AxiomLedger"

	// CfgFileName is the default config name
	CfgFileName = "config.toml"

	consensusCfgFileName = "consensus.toml"

	// defaultRepoRoot is the path to the default config dir location.
	defaultRepoRoot = "~/.axiom-ledger"

	// rootPathEnvVar is the environment variable used to change the path root.
	rootPathEnvVar = "AXIOM_LEDGER_PATH"

	p2pKeyFileName = "p2p.key"

	AccountKeyFileName = "account.key"

	pidFileName = "running.pid"

	LogsDirName = "logs"
)

const (
	ConsensusTypeSolo    = "solo"
	ConsensusTypeRbft    = "rbft"
	ConsensusTypeSoloDev = "solo_dev"

	KVStorageTypeLeveldb = "leveldb"
	KVStorageTypePebble  = "pebble"
	KVStorageCacheSize   = 16

	P2PSecurityTLS   = "tls"
	P2PSecurityNoise = "noise"

	PprofModeMem     = "mem"
	PprofModeCpu     = "cpu"
	PprofTypeHTTP    = "http"
	PprofTypeRuntime = "runtime"

	P2PPipeBroadcastSimple = "simple"
	P2PPipeBroadcastGossip = "gossip"

	ExecTypeNative = "native"
	ExecTypeDev    = "dev"

<<<<<<< HEAD
	EnableWhiteList uint8 = 1
=======
	EnableKycVerify = 1

	// txSlotSize is used to calculate how many data slots a single transaction
	// takes up based on its size. The slots are used as DoS protection, ensuring
	// that validating a new transaction remains a constant operation (in reality
	// O(maxslots), where max slots are 4 currently).
	txSlotSize = 32 * 1024

	// DefaultTxMaxSize is the maximum size a single transaction can have. This field has
	// non-trivial consequences: larger transactions are significantly harder and
	// more expensive to propagate; larger transactions also take more resources
	// to validate whether they fit into the pool or not.
	DefaultTxMaxSize = 4 * txSlotSize // 128KB

	// DefaultGasPremiumRate is the default gas price premium rate,
	// For example: if current gas price is 10wei, the default gas price premium rate is 0.2.
	// Then the gasPrice interface will return 10+10 * 0.2 = 12 wei
	DefaultGasPremiumRate = 0.2
>>>>>>> f8a7327f
)

var (
	DefaultNodeNames = []string{
		"S2luZw==", // base64 encode King
		"UmVk",     // base64 encode Red
		"QXBwbGU=", // base64 encode Apple
		"Q2F0",     // base64 encode Cat
	}

	DefaultNodeKeys = []string{
		"b6477143e17f889263044f6cf463dc37177ac4526c4c39a7a344198457024a2f",
		"05c3708d30c2c72c4b36314a41f30073ab18ea226cf8c6b9f566720bfe2e8631",
		"85a94dd51403590d4f149f9230b6f5de3a08e58899dcaf0f77768efb1825e854",
		"72efcf4bb0e8a300d3e47e6a10f630bcd540de933f01ed5380897fc5e10dc95d",

		// candidates
		"06bf783a69c860a2ab33fe2f99fed38d14bbdba7ef2295bbcb5a073e6c8847ec",
		"bfee1d369f1a98070f85b3b5b3508aaf071440fcdf7bdcb9c725fea835f17433",
		"508d3fd4ec16aff6443cc58bf3df44e55d5d384b1e56529bf52b0c25e8fcf8f7",
		"ffa932acb7c1099de1029070e7def812f8b2c9433adfb8a90b3cb132233a7690",
	}

	DefaultNodeAddrs = []string{
		"0xc7F999b83Af6DF9e67d0a37Ee7e900bF38b3D013",
		"0x79a1215469FaB6f9c63c1816b45183AD3624bE34",
		"0x97c8B516D19edBf575D72a172Af7F418BE498C37",
		"0xc0Ff2e0b3189132D815b8eb325bE17285AC898f8",

		// candidates
		"0xd0091F6D0b39B9E9D2E9051fA46d13B63b8C7B18",
		"0xFd19030f51719D5601Bb079e5c5Be1eD07E01de2",
		"0xE4b988C0BEa762B8809a0E4D14F3ac3f922B41B3",
		"0x5FC85d64dE2125986b1581b4805a43Bfb3af5E52",
	}

	defaultNodeIDs = []string{
		"16Uiu2HAmJ38LwfY6pfgDWNvk3ypjcpEMSePNTE6Ma2NCLqjbZJSF",
		"16Uiu2HAmRypzJbdbUNYsCV2VVgv9UryYS5d7wejTJXT73mNLJ8AK",
		"16Uiu2HAmTwEET536QC9MZmYFp1NUshjRuaq5YSH1sLjW65WasvRk",
		"16Uiu2HAmQBFTnRr84M3xNhi3EcWmgZnnBsDgewk4sNtpA3smBsHJ",

		// candidates
		"16Uiu2HAm2HeK145KTfLaURhcoxBUMZ1PfhVnLRfnmE8qncvXWoZj",
		"16Uiu2HAm2CVtLveAtroaN7pcR8U2saBKjwYqRAikMSwxqdoYMxtv",
		"16Uiu2HAmQv3m5SSyYAoafKmYbTbGmXBaS4DXHXR9wxWKQ9xLzC3n",
		"16Uiu2HAkx1o5fzWLdAobanvE6vqbf1XSbDSgCnid3AoqDGQYFVxo",
	}
)<|MERGE_RESOLUTION|>--- conflicted
+++ resolved
@@ -46,11 +46,6 @@
 	ExecTypeNative = "native"
 	ExecTypeDev    = "dev"
 
-<<<<<<< HEAD
-	EnableWhiteList uint8 = 1
-=======
-	EnableKycVerify = 1
-
 	// txSlotSize is used to calculate how many data slots a single transaction
 	// takes up based on its size. The slots are used as DoS protection, ensuring
 	// that validating a new transaction remains a constant operation (in reality
@@ -67,7 +62,6 @@
 	// For example: if current gas price is 10wei, the default gas price premium rate is 0.2.
 	// Then the gasPrice interface will return 10+10 * 0.2 = 12 wei
 	DefaultGasPremiumRate = 0.2
->>>>>>> f8a7327f
 )
 
 var (
