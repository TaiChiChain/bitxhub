--- conflicted
+++ resolved
@@ -473,7 +473,6 @@
 	o.created = created
 }
 
-<<<<<<< HEAD
 func (o *SimpleAccount) DeepCopy() IAccount {
 	res := &SimpleAccount{
 		logger:         loggers.Logger(loggers.Storage),
@@ -495,33 +494,8 @@
 
 	res.storageTrieCache = o.storageTrieCache
 	res.pruneCache = o.pruneCache
-	res.changer = o.changer.stateChangerDeepCopy()
+	res.changer = newChanger()
 	res.snapshot = o.snapshot
-=======
-func DeepCopy(account *SimpleAccount) *SimpleAccount {
-	res := &SimpleAccount{
-		logger:         loggers.Logger(loggers.Storage),
-		Addr:           types.NewAddress(account.Addr.Bytes()),
-		blockHeight:    account.blockHeight,
-		backend:        account.backend,
-		selfDestructed: account.selfDestructed,
-		created:        account.created,
-	}
-	res.originAccount = account.originAccount
-	res.dirtyAccount = InnerAccountDeepCopy(account.dirtyAccount)
-
-	res.originState = DeepCopyMapBytes(account.originState)
-	res.pendingState = DeepCopyMapBytes(account.pendingState)
-	res.dirtyState = DeepCopyMapBytes(account.dirtyState)
-
-	res.originCode = CopyBytes(account.originCode)
-	res.dirtyCode = CopyBytes(account.dirtyCode)
-
-	res.storageTrieCache = account.storageTrieCache
-	res.pruneCache = account.pruneCache
-	res.changer = account.changer.stateChangerDeepCopy()
-	res.snapshot = account.snapshot
->>>>>>> fa993dc5
 
 	return res
 }
