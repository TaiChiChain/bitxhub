--- conflicted
+++ resolved
@@ -36,7 +36,7 @@
 		l.changer.append(createObjectChange{account: addr})
 		l.accounts[addr.ETHAddress()] = account
 
-		MVWrite(l, blockstm.NewAddressKey(*addr))
+		MVWrite(l, blockstm.NewAddressKey(addr))
 		l.logger.Debugf("[GetOrCreateAccount] create account, addr: %v", addr)
 	} else {
 		l.logger.Debugf("[GetOrCreateAccount] get account, addr: %v", addr)
@@ -53,7 +53,7 @@
 		return object
 	}
 
-	addrKey := blockstm.NewAddressKey(*object.GetAddress())
+	addrKey := blockstm.NewAddressKey(object.GetAddress())
 
 	if MVWritten(s, addrKey) {
 		return object
@@ -77,12 +77,8 @@
 
 // GetAccount get account info using account Address
 func (l *StateLedgerImpl) GetAccount(address *types.Address) IAccount {
-	// start := time.Now()
-	// defer func() {
-	// 	getAccountDuration.Observe(float64(time.Since(start)) / float64(time.Second))
-	// }()
-
-	return MVRead(l, blockstm.NewAddressKey(*address), nil, func(l *StateLedgerImpl) IAccount {
+
+	return MVRead(l, blockstm.NewAddressKey(address), nil, func(l *StateLedgerImpl) IAccount {
 		addr := address.ETHAddress()
 		value, ok := l.accounts[addr]
 		if ok {
@@ -144,11 +140,7 @@
 
 // GetBalance get account balance using account Address
 func (l *StateLedgerImpl) GetBalance(addr *types.Address) *big.Int {
-	// start := time.Now()
-	// defer func() {
-	// 	getBalanceDuration.Observe(float64(time.Since(start)) / float64(time.Second))
-	// }()
-	return MVRead(l, blockstm.NewSubpathKey(*addr, BalancePath), common.Big0, func(l *StateLedgerImpl) *big.Int {
+	return MVRead(l, blockstm.NewSubpathKey(addr, BalancePath), common.Big0, func(l *StateLedgerImpl) *big.Int {
 		account := l.GetAccount(addr)
 		if account != nil {
 			return account.GetBalance()
@@ -160,7 +152,6 @@
 
 // SetBalance set account balance
 func (l *StateLedgerImpl) SetBalance(addr *types.Address, value *big.Int) {
-	//start := time.Now()
 	account := l.GetOrCreateAccount(addr)
 	if l.mvHashmap != nil {
 		// ensure a read balance operation is recorded in mvHashmap
@@ -168,8 +159,7 @@
 	}
 	account = l.mvRecordWritten(account)
 	account.SetBalance(value)
-	MVWrite(l, blockstm.NewSubpathKey(*addr, BalancePath))
-	//setBalanceDuration.Observe(float64(time.Since(start)) / float64(time.Second))
+	MVWrite(l, blockstm.NewSubpathKey(addr, BalancePath))
 }
 
 func (l *StateLedgerImpl) SubBalance(addr *types.Address, value *big.Int) {
@@ -181,7 +171,7 @@
 	if account != nil {
 		account = l.mvRecordWritten(account)
 		account.SubBalance(value)
-		MVWrite(l, blockstm.NewSubpathKey(*addr, BalancePath))
+		MVWrite(l, blockstm.NewSubpathKey(addr, BalancePath))
 	}
 }
 
@@ -193,12 +183,12 @@
 	}
 	account = l.mvRecordWritten(account)
 	account.AddBalance(value)
-	MVWrite(l, blockstm.NewSubpathKey(*addr, BalancePath))
+	MVWrite(l, blockstm.NewSubpathKey(addr, BalancePath))
 }
 
 // GetState get account state value using account Address and key
 func (l *StateLedgerImpl) GetState(addr *types.Address, key []byte) (bool, []byte) {
-	return MVRead2(l, blockstm.NewStateKey(*addr, *types.NewHash(key)), true, (&types.Hash{}).Bytes(), func(s *StateLedgerImpl) (bool, []byte) {
+	return MVRead2(l, blockstm.NewStateKey(addr, *types.NewHash(key)), true, (&types.Hash{}).Bytes(), func(s *StateLedgerImpl) (bool, []byte) {
 		account := l.GetAccount(addr)
 		if account != nil {
 			return account.GetState(key)
@@ -213,7 +203,7 @@
 }
 
 func (l *StateLedgerImpl) GetCommittedState(addr *types.Address, key []byte) []byte {
-	return MVRead(l, blockstm.NewStateKey(*addr, *types.NewHash(key)), (&types.Hash{}).Bytes(), func(l *StateLedgerImpl) []byte {
+	return MVRead(l, blockstm.NewStateKey(addr, *types.NewHash(key)), (&types.Hash{}).Bytes(), func(l *StateLedgerImpl) []byte {
 
 		account := l.GetAccount(addr)
 		if account != nil {
@@ -229,7 +219,7 @@
 	account := l.GetOrCreateAccount(addr)
 	account = l.mvRecordWritten(account)
 	account.SetState(key, v)
-	MVWrite(l, blockstm.NewStateKey(*addr, *types.NewHash(key)))
+	MVWrite(l, blockstm.NewStateKey(addr, *types.NewHash(key)))
 }
 
 // SetCode set contract code
@@ -237,12 +227,12 @@
 	account := l.GetOrCreateAccount(addr)
 	account = l.mvRecordWritten(account)
 	account.SetCodeAndHash(code)
-	MVWrite(l, blockstm.NewSubpathKey(*addr, CodePath))
+	MVWrite(l, blockstm.NewSubpathKey(addr, CodePath))
 }
 
 // GetCode get contract code
 func (l *StateLedgerImpl) GetCode(addr *types.Address) []byte {
-	return MVRead(l, blockstm.NewSubpathKey(*addr, CodePath), nil, func(l *StateLedgerImpl) []byte {
+	return MVRead(l, blockstm.NewSubpathKey(addr, CodePath), nil, func(l *StateLedgerImpl) []byte {
 		account := l.GetAccount(addr)
 		if account != nil {
 			return account.Code()
@@ -252,7 +242,7 @@
 }
 
 func (l *StateLedgerImpl) GetCodeHash(addr *types.Address) *types.Hash {
-	return MVRead(l, blockstm.NewSubpathKey(*addr, CodePath), &types.Hash{}, func(l *StateLedgerImpl) *types.Hash {
+	return MVRead(l, blockstm.NewSubpathKey(addr, CodePath), &types.Hash{}, func(l *StateLedgerImpl) *types.Hash {
 		account := l.GetAccount(addr)
 		if account != nil && !account.IsEmpty() {
 			return types.NewHash(account.CodeHash())
@@ -264,7 +254,7 @@
 }
 
 func (l *StateLedgerImpl) GetCodeSize(addr *types.Address) int {
-	return MVRead(l, blockstm.NewSubpathKey(*addr, CodePath), 0, func(l *StateLedgerImpl) int {
+	return MVRead(l, blockstm.NewSubpathKey(addr, CodePath), 0, func(l *StateLedgerImpl) int {
 		account := l.GetAccount(addr)
 
 		if account != nil && !account.IsEmpty() {
@@ -296,7 +286,7 @@
 
 // GetNonce get account nonce
 func (l *StateLedgerImpl) GetNonce(addr *types.Address) uint64 {
-	return MVRead(l, blockstm.NewSubpathKey(*addr, NoncePath), 0, func(l *StateLedgerImpl) uint64 {
+	return MVRead(l, blockstm.NewSubpathKey(addr, NoncePath), 0, func(l *StateLedgerImpl) uint64 {
 		account := l.GetAccount(addr)
 		if account != nil {
 			return account.GetNonce()
@@ -311,7 +301,7 @@
 	account := l.GetOrCreateAccount(addr)
 	account = l.mvRecordWritten(account)
 	account.SetNonce(nonce)
-	MVWrite(l, blockstm.NewSubpathKey(*addr, NoncePath))
+	MVWrite(l, blockstm.NewSubpathKey(addr, NoncePath))
 }
 
 func (l *StateLedgerImpl) Clear() {
@@ -557,15 +547,14 @@
 	account.SetSelfDestructed(true)
 	account.SetBalance(new(big.Int))
 
-	MVWrite(l, blockstm.NewSubpathKey(*addr, SuicidePath))
-	MVWrite(l, blockstm.NewSubpathKey(*addr, BalancePath))
+	MVWrite(l, blockstm.NewSubpathKey(addr, SuicidePath))
+	MVWrite(l, blockstm.NewSubpathKey(addr, BalancePath))
 
 	return true
 }
 
 func (l *StateLedgerImpl) HasSelfDestructed(addr *types.Address) bool {
-<<<<<<< HEAD
-	return MVRead(l, blockstm.NewSubpathKey(*addr, SuicidePath), false, func(l *StateLedgerImpl) bool {
+	return MVRead(l, blockstm.NewSubpathKey(addr, SuicidePath), false, func(l *StateLedgerImpl) bool {
 		account := l.GetAccount(addr)
 		if account != nil {
 			l.logger.Debugf("[HasSelfDestructed] addr: %v, selfDestructed: %v", addr, account.SelfDestructed())
@@ -574,13 +563,6 @@
 		l.logger.Debugf("[HasSelfDestructed] addr: %v, is empty, selfDestructed: false", addr)
 		return false
 	})
-=======
-	account := l.GetAccount(addr)
-	if account != nil {
-		return account.SelfDestructed()
-	}
-	return false
->>>>>>> e7f6a31b
 }
 
 func (l *StateLedgerImpl) Selfdestruct6780(addr *types.Address) {
