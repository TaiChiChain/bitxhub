--- conflicted
+++ resolved
@@ -65,10 +65,6 @@
 		return err
 	}
 
-<<<<<<< HEAD
-=======
-	// init kyc services and kyc infos
->>>>>>> f8a7327f
 	admins := lo.Map[*repo.Admin, string](genesis.Admins, func(x *repo.Admin, _ int) string {
 		return x.Address
 	})
