// SPDX-License-Identifier: GPL-3.0
pragma solidity ^0.8.0;

    enum ProposalType {
        CouncilElect,
        NodeUpgrade,
        NodeAdd,
        NodeRemove,
        WhiteListProviderAdd,
        WhiteListProviderRemove,
        GasUpdate
    }

    enum VoteResult {
        Pass,
        Reject
    }

    enum ProposalStrategy {
        SimpleStrategy
    }

    enum ProposalStatus {
        Voting,
        Approved,
        Rejected
    }

    struct Proposal {
        uint64 ID;
        ProposalType Type;
        ProposalStrategy Strategy;
        string Proposer;
        string Title;
        string Desc;
        uint64 BlockNumber;
        uint64 TotalVotes;
        string[] PassVotes;
        string[] RejectVotes;
        ProposalStatus Status;
        bytes Extra;
        uint64 CreatedBlockNumber;
        uint64 EffectiveBlockNumber;
        bool ExecuteSuccess;
        string ExecuteFailedMsg;
    }

    struct CouncilMember {
        address addr;
        uint64 weight;
        string name;
    }

// Governance contract is a system contract that needn't be deployed
// this is only used for generate governance ABI
interface Governance {
    // TODO: Remain compatible with before, update proposal 'bytes' to 'Proposal'
    event Propose(uint64 indexed proposalID, ProposalType indexed proposalType, address indexed proposer, bytes proposal);

    event Vote(uint64 indexed proposalID, ProposalType indexed proposalType, address indexed proposer, bytes proposal);

    function propose(ProposalType proposalType, string calldata title, string calldata desc, uint64 deadlineBlockNumber, bytes calldata extra) external;

    function vote(uint64 proposalID, VoteResult voteResult) external;

    function proposal(uint64 proposalID) external view returns (Proposal calldata proposal);

    function getLatestProposalID() external view returns (uint64);

<<<<<<< HEAD
    function getCouncilMembers() external view returns (CouncilMember[] memory members);
=======
    function getNotFinishedProposalIDs() external view returns (uint64[] memory ids);
>>>>>>> 6604fc2d
}<|MERGE_RESOLUTION|>--- conflicted
+++ resolved
@@ -67,9 +67,7 @@
 
     function getLatestProposalID() external view returns (uint64);
 
-<<<<<<< HEAD
     function getCouncilMembers() external view returns (CouncilMember[] memory members);
-=======
+
     function getNotFinishedProposalIDs() external view returns (uint64[] memory ids);
->>>>>>> 6604fc2d
 }