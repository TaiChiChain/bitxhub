package governance

import (
	"encoding/json"
	"errors"
	"fmt"
	"math/big"

	ethcommon "github.com/ethereum/go-ethereum/common"
	"github.com/samber/lo"

	"github.com/axiomesh/axiom-kit/types"
	"github.com/axiomesh/axiom-ledger/internal/executor/system/common"
	"github.com/axiomesh/axiom-ledger/internal/ledger"
	"github.com/axiomesh/axiom-ledger/pkg/repo"
	vm "github.com/axiomesh/eth-kit/evm"
)

var (
	ErrCouncilNumber            = errors.New("council members total count can't bigger than candidates count")
	ErrMinCouncilMembersCount   = errors.New("council members count can't less than 4")
	ErrRepeatedAddress          = errors.New("council member address repeated")
	ErrRepeatedName             = errors.New("council member name repeated")
	ErrNotFoundCouncilMember    = errors.New("council member is not found")
	ErrCouncilExtraArgs         = errors.New("unmarshal council extra arguments error")
	ErrNotFoundCouncilProposal  = errors.New("council proposal not found for the id")
	ErrExistNotFinishedProposal = errors.New("exist not finished proposal, must finished all proposal then propose council proposal")
	ErrDeadlineBlockNumber      = errors.New("can't vote, proposal is out of deadline block number")
)

const (
	// CouncilProposalKey is key for CouncilProposal storage
	CouncilProposalKey = "councilProposalKey"

	// CouncilKey is key for council storage
	CouncilKey = "councilKey"

	// MinCouncilMembersCount is min council members count
	MinCouncilMembersCount = 4
)

// CouncilExtraArgs is council proposal extra arguments
type CouncilExtraArgs struct {
	Candidates []*CouncilMember
}

// CouncilProposalArgs is council proposal arguments
type CouncilProposalArgs struct {
	BaseProposalArgs
	CouncilExtraArgs
}

// CouncilProposal is storage of council proposal
type CouncilProposal struct {
	BaseProposal
	Candidates []*CouncilMember
}

// Council is storage of council
type Council struct {
	Members []*CouncilMember
}

type CouncilMember struct {
	Address string
	Weight  uint64
	Name    string
}

// CouncilVoteArgs is council vote arguments
type CouncilVoteArgs struct {
	BaseVoteArgs
}

var _ common.SystemContract = (*CouncilManager)(nil)

type CouncilManager struct {
	gov *Governance

	account         ledger.IAccount
	stateLedger     ledger.StateLedger
	currentLog      *common.Log
	proposalID      *ProposalID
	addr2NameSystem *Addr2NameSystem
	lastHeight      uint64
}

func NewCouncilManager(cfg *common.SystemContractConfig) *CouncilManager {
	gov, err := NewGov([]ProposalType{CouncilElect}, cfg.Logger)
	if err != nil {
		panic(err)
	}

	return &CouncilManager{
		gov: gov,
	}
}

func (cm *CouncilManager) Reset(lastHeight uint64, stateLedger ledger.StateLedger) {
	addr := types.NewAddressByStr(common.CouncilManagerContractAddr)
	cm.account = stateLedger.GetOrCreateAccount(addr)
	cm.stateLedger = stateLedger
	cm.currentLog = &common.Log{
		Address: addr,
	}
	cm.proposalID = NewProposalID(stateLedger)
	cm.addr2NameSystem = NewAddr2NameSystem(stateLedger)

	// check and update
	cm.checkAndUpdateState(lastHeight)
	cm.lastHeight = lastHeight
}

func (cm *CouncilManager) Run(msg *vm.Message) (result *vm.ExecutionResult, err error) {
	defer cm.gov.SaveLog(cm.stateLedger, cm.currentLog)

	// parse method and arguments from msg payload
	args, err := cm.gov.GetArgs(msg)
	if err != nil {
		return nil, err
	}

	switch v := args.(type) {
	case *ProposalArgs:
		councilArgs := &CouncilProposalArgs{
			BaseProposalArgs: v.BaseProposalArgs,
		}

		extraArgs := &CouncilExtraArgs{}
		if err = json.Unmarshal(v.Extra, extraArgs); err != nil {
			return nil, ErrCouncilExtraArgs
		}

		councilArgs.CouncilExtraArgs = *extraArgs

		result, err = cm.propose(msg.From, councilArgs)
	case *VoteArgs:
		voteArgs := &CouncilVoteArgs{
			BaseVoteArgs: v.BaseVoteArgs,
		}

		result, err = cm.vote(msg.From, voteArgs)
	case *GetProposalArgs:
		result, err = cm.getProposal(v.ProposalID)
	default:
		return nil, errors.New("unknown proposal args")
	}

	if result != nil {
		usedGas := common.CalculateDynamicGas(msg.Data)
		result.UsedGas = usedGas
	}
	return result, err
}

func (cm *CouncilManager) propose(addr ethcommon.Address, args *CouncilProposalArgs) (*vm.ExecutionResult, error) {
	cm.gov.logger.Debugf("Propose council election, addr: %s, args: %+v", addr.String(), args)
	for i, candidate := range args.Candidates {
		cm.gov.logger.Debugf("candidate %d: %+v", i, *candidate)
	}
	baseProposal, err := cm.gov.Propose(&addr, ProposalType(args.ProposalType), args.Title, args.Desc, args.BlockNumber, cm.lastHeight)
	if err != nil {
		return nil, err
	}

	// check proposal council member num
	if len(args.Candidates) < MinCouncilMembersCount {
		return nil, ErrMinCouncilMembersCount
	}

	// check proposal candidates has repeated address
	if len(lo.Uniq[string](lo.Map[*CouncilMember, string](args.Candidates, func(item *CouncilMember, index int) string {
		return item.Address
	}))) != len(args.Candidates) {
		return nil, ErrRepeatedAddress
	}

	// set proposal id
	proposal := &CouncilProposal{
		BaseProposal: *baseProposal,
	}

	isExist, council := CheckInCouncil(cm.account, addr.String())
	if !isExist {
		return nil, ErrNotFoundCouncilMember
	}

	if !checkAddr2Name(args.Candidates) {
		return nil, ErrRepeatedName
	}

	if !cm.checkFinishedAllProposal() {
		return nil, ErrExistNotFinishedProposal
	}

	id, err := cm.proposalID.GetAndAddID()
	if err != nil {
		return nil, err
	}
	proposal.ID = id

	proposal.TotalVotes = lo.Sum[uint64](lo.Map[*CouncilMember, uint64](council.Members, func(item *CouncilMember, index int) uint64 {
		return item.Weight
	}))
	proposal.Candidates = args.Candidates

	b, err := cm.saveProposal(proposal)
	if err != nil {
		return nil, err
	}

	returnData, err := cm.gov.PackOutputArgs(ProposeMethod, id)

	// record log
	cm.gov.RecordLog(cm.currentLog, ProposeMethod, &proposal.BaseProposal, b)

	return &vm.ExecutionResult{
<<<<<<< HEAD
		ReturnData: b,
=======
		UsedGas:    CouncilProposalGas,
		ReturnData: returnData,
>>>>>>> f8a7327f
		Err:        err,
	}, nil
}

// Vote a proposal, return vote status
func (cm *CouncilManager) vote(user ethcommon.Address, voteArgs *CouncilVoteArgs) (*vm.ExecutionResult, error) {
	cm.gov.logger.Debugf("Vote council election, addr: %s, args: %+v", user.String(), voteArgs)
	result := &vm.ExecutionResult{}

	// check user can vote
	isExist, _ := CheckInCouncil(cm.account, user.String())
	if !isExist {
		return nil, ErrNotFoundCouncilMember
	}

	// get proposal
	isExist, data := cm.account.GetState([]byte(fmt.Sprintf("%s%d", CouncilProposalKey, voteArgs.ProposalId)))
	if !isExist {
		result.Err = ErrNotFoundCouncilProposal
		return result, nil
	}

	proposal := &CouncilProposal{}
	if err := json.Unmarshal(data, proposal); err != nil {
		return nil, err
	}

	res := VoteResult(voteArgs.VoteResult)
	proposalStatus, err := cm.gov.Vote(&user, &proposal.BaseProposal, res)
	if err != nil {
		return nil, err
	}
	proposal.Status = proposalStatus

	b, err := cm.saveProposal(proposal)
	if err != nil {
		return nil, err
	}

	// if proposal is approved, update the council members
	// TODO: need check block number
	if proposal.Status == Approved {
		council := &Council{
			Members: proposal.Candidates,
		}

		// save council
		cb, err := json.Marshal(council)
		if err != nil {
			return nil, err
		}
		cm.account.SetState([]byte(CouncilKey), cb)

		// set name when proposal approved
		setName(cm.addr2NameSystem, council.Members)

		for i, member := range council.Members {
			cm.gov.logger.Debugf("after vote, now council member %d, %+v", i, *member)
		}
	}

	cm.gov.RecordLog(cm.currentLog, VoteMethod, &proposal.BaseProposal, b)

	return result, nil
}

func (cm *CouncilManager) saveProposal(proposal *CouncilProposal) ([]byte, error) {
	b, err := json.Marshal(proposal)
	if err != nil {
		return nil, err
	}
	// save proposal
	cm.account.SetState([]byte(fmt.Sprintf("%s%d", CouncilProposalKey, proposal.ID)), b)

	return b, nil
}

// getProposal view proposal details
func (cm *CouncilManager) getProposal(proposalID uint64) (*vm.ExecutionResult, error) {
	result := &vm.ExecutionResult{}

	isExist, b := cm.account.GetState([]byte(fmt.Sprintf("%s%d", CouncilProposalKey, proposalID)))
	if isExist {
		packed, err := cm.gov.PackOutputArgs(ProposalMethod, b)
		if err != nil {
			return nil, err
		}
		result.ReturnData = packed
		return result, nil
	}
	return nil, ErrNotFoundCouncilProposal
}

func (cm *CouncilManager) EstimateGas(callArgs *types.CallArgs) (uint64, error) {
	_, err := cm.gov.GetArgs(&vm.Message{Data: *callArgs.Data})
	if err != nil {
		return 0, err
	}

	return common.CalculateDynamicGas(*callArgs.Data), nil
}

func (cm *CouncilManager) checkAndUpdateState(lastHeight uint64) {
	if err := CheckAndUpdateState[CouncilProposal, *CouncilProposal](lastHeight, cm.account, CouncilProposalKey, cm.saveProposal); err != nil {
		cm.gov.logger.Errorf("check and update state error: %s", err)
	}
}

func InitCouncilMembers(lg ledger.StateLedger, admins []*repo.Admin, initBlance string) error {
	addr2NameSystem := NewAddr2NameSystem(lg)

	balance, _ := new(big.Int).SetString(initBlance, 10)
	council := &Council{}
	for _, admin := range admins {
		lg.SetBalance(types.NewAddressByStr(admin.Address), balance)

		council.Members = append(council.Members, &CouncilMember{
			Address: admin.Address,
			Weight:  admin.Weight,
			Name:    admin.Name,
		})

		// set name
		addr2NameSystem.SetName(admin.Address, admin.Name)
	}

	account := lg.GetOrCreateAccount(types.NewAddressByStr(common.CouncilManagerContractAddr))
	b, err := json.Marshal(council)
	if err != nil {
		return err
	}
	account.SetState([]byte(CouncilKey), b)
	return nil
}

func (cm *CouncilManager) checkFinishedAllProposal() bool {
	if isExist, data := cm.account.Query(CouncilProposalKey); isExist {
		for _, proposalData := range data {
			proposal := &CouncilProposal{}
			if err := json.Unmarshal(proposalData, proposal); err != nil {
				return false
			}

			if proposal.Status == Voting {
				return false
			}
		}
	}

	// TODO: add other proposals status check
	return true
}

func CheckInCouncil(account ledger.IAccount, addr string) (bool, *Council) {
	// check council if is exist
	isExist, data := account.GetState([]byte(CouncilKey))
	if !isExist {
		return false, nil
	}
	council := &Council{}
	if err := json.Unmarshal(data, council); err != nil {
		return false, nil
	}

	// check addr if is exist in council
	isExist = common.IsInSlice[string](addr, lo.Map[*CouncilMember, string](council.Members, func(item *CouncilMember, index int) string {
		return item.Address
	}))
	if !isExist {
		return false, nil
	}

	return true, council
}

func checkAddr2Name(members []*CouncilMember) bool {
	// repeated name return false
	return len(lo.Uniq[string](lo.Map[*CouncilMember, string](members, func(item *CouncilMember, index int) string {
		return item.Name
	}))) == len(members)
}

func setName(addr2NameSystem *Addr2NameSystem, members []*CouncilMember) {
	for _, member := range members {
		addr2NameSystem.SetName(member.Address, member.Name)
	}
}<|MERGE_RESOLUTION|>--- conflicted
+++ resolved
@@ -215,12 +215,7 @@
 	cm.gov.RecordLog(cm.currentLog, ProposeMethod, &proposal.BaseProposal, b)
 
 	return &vm.ExecutionResult{
-<<<<<<< HEAD
-		ReturnData: b,
-=======
-		UsedGas:    CouncilProposalGas,
 		ReturnData: returnData,
->>>>>>> f8a7327f
 		Err:        err,
 	}, nil
 }
