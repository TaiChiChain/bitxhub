package governance

import (
	"encoding/json"
	"strconv"

	ethcommon "github.com/ethereum/go-ethereum/common"
	"github.com/pkg/errors"
	"github.com/samber/lo"

	"github.com/axiomesh/axiom-ledger/internal/executor/system/common"
	"github.com/axiomesh/axiom-ledger/internal/executor/system/governance/solidity/governance"
	"github.com/axiomesh/axiom-ledger/internal/executor/system/governance/solidity/governance_client"
	"github.com/axiomesh/axiom-ledger/pkg/repo"
)

var (
	ErrVoteResult         = errors.New("vote result is invalid")
	ErrProposalType       = errors.New("proposal type is invalid")
	ErrUseHasVoted        = errors.New("user has already voted")
	ErrTitle              = errors.New("title is invalid")
	ErrTooLongTitle       = errors.New("title is too long, max is 200 characters")
	ErrDesc               = errors.New("description is invalid")
	ErrTooLongDesc        = errors.New("description is too long, max is 10000 characters")
	ErrBlockNumber        = errors.New("block number is invalid")
	ErrProposalFinished   = errors.New("proposal has already finished")
	ErrBlockNumberOutDate = errors.New("block number is out of date")

	ErrRepeatedRegister = errors.New("repeated proposal handler register")
	ErrNotFoundProposal = errors.New("not found")
)

const (
	nextProposalIDStorageKey       = "nextProposalID"
	proposalsStorageKey            = "proposals"
	notFinishedProposalsStorageKey = "notFinishedProposals"
)

const (
	ProposeEvent              = "Propose"
	VoteEvent                 = "Vote"
	GetLatestProposalIDMethod = "getLatestProposalID"
	MaxTitleLength            = 200
	MaxDescLength             = 10000
)

type ProposalStatus uint8

const (
	Voting ProposalStatus = iota
	Approved
	Rejected
)

type ProposalType uint8

const (
	// CouncilElect is a proposal for elect the council
	CouncilElect ProposalType = iota

	// NodeUpgrade is a proposal for update or upgrade the node
	NodeUpgrade

	// NodeRegister is a proposal for adding a new node
	NodeRegister

	// NodeRemove is a proposal for removing a node
	NodeRemove

	// WhitelistProviderAdd is a proposal for adding a new white list provider
	WhitelistProviderAdd

	// WhitelistProviderRemove is a proposal for removing a white list provider
	WhitelistProviderRemove

	// GasUpdate is a proposal for updating gas price
	GasUpdate

	// ChainParamUpgrade is a proposal for upgrading the chain param
	ChainParamUpgrade
)

type Proposal struct {
	ID          uint64
	Type        ProposalType
	Strategy    ProposalStrategy
	Proposer    string
	Title       string
	Desc        string
	BlockNumber uint64

	// totalVotes is total votes for this proposal
	// attention: some users may not vote for this proposal
	TotalVotes uint64

	// passVotes record user address for passed vote
	PassVotes []string

	RejectVotes []string
	Status      ProposalStatus

	// Extra information for some special proposal
	Extra []byte

	// CreatedBlockNumber is block number when the proposal has be created
	CreatedBlockNumber uint64

	// EffectiveBlockNumber is block number when the proposal has be take effect
	EffectiveBlockNumber uint64

	ExecuteSuccess   bool
	ExecuteFailedMsg string
}

type NotFinishedProposal struct {
	ID                  uint64
	DeadlineBlockNumber uint64
	Type                ProposalType
}

type VoteResult uint8

const (
	Pass VoteResult = iota
	Reject
)

var BuildConfig = &common.SystemContractBuildConfig[*Governance]{
	Name:    "governance",
	Address: common.GovernanceContractAddr,
	AbiStr:  governance_client.BindingContractMetaData.ABI,
	Constructor: func(systemContractBase common.SystemContractBase) *Governance {
		gov := &Governance{
			SystemContractBase: systemContractBase,
		}
		gov.Init()
		return gov
	},
}

type ProposalExecutor interface {
	ProposeArgsCheck(proposalType ProposalType, title, desc string, blockNumber uint64, extra []byte) error

	VotePassExecute(proposal *Proposal) error

	CleanProposal(proposal *Proposal) error
}

type ProposalPermissionManager interface {
	ProposePermissionCheck(proposalType ProposalType, user ethcommon.Address) (has bool, err error)

	TotalVotes(proposalType ProposalType) (uint64, error)

	UpdateVoteStatus(proposal *Proposal) error

	VotePermissionCheck(proposalType ProposalType, user ethcommon.Address) (has bool, err error)
}

type ProposalHandler interface {
	GenesisInit(genesis *repo.GenesisConfig) error
	SetContext(ctx *common.VMContext)
	ProposalExecutor
	ProposalPermissionManager
}

type Governance struct {
	common.SystemContractBase

	// proposal type -> proposal handler
	proposalHandlerMap map[ProposalType]ProposalHandler

	council              *common.VMSlot[Council]
	nextProposalID       *common.VMSlot[uint64]
	proposals            *common.VMMap[uint64, Proposal]
	notFinishedProposals *common.VMSlot[[]NotFinishedProposal]
}

func (g *Governance) GenesisInit(genesis *repo.GenesisConfig) error {
	if err := g.nextProposalID.Put(1); err != nil {
		return err
	}
	for _, handler := range g.proposalHandlerMap {
		if err := handler.GenesisInit(genesis); err != nil {
			return errors.Wrapf(err, "failed to genesis init handler %d", handler)
		}
	}
	return nil
}

func (g *Governance) SetContext(ctx *common.VMContext) {
	g.SystemContractBase.SetContext(ctx)

	g.council = common.NewVMSlot[Council](g.StateAccount, councilStorageKey)
	g.nextProposalID = common.NewVMSlot[uint64](g.StateAccount, nextProposalIDStorageKey)
	g.proposals = common.NewVMMap[uint64, Proposal](g.StateAccount, proposalsStorageKey, func(key uint64) string {
		return strconv.FormatUint(key, 10)
	})
	g.notFinishedProposals = common.NewVMSlot[[]NotFinishedProposal](g.StateAccount, notFinishedProposalsStorageKey)
}

func (g *Governance) Init() {
	g.proposalHandlerMap = make(map[ProposalType]ProposalHandler)

	// register governance proposal handler
	councilManager := NewCouncilManager(g)
	if err := g.registerHandler(CouncilElect, councilManager); err != nil {
		panic(err)
	}

	nodeManager := NewNodeManager(g)
	if err := g.registerHandler(NodeRegister, nodeManager); err != nil {
		panic(err)
	}
	if err := g.registerHandler(NodeRemove, nodeManager); err != nil {
		panic(err)
	}
	if err := g.registerHandler(NodeUpgrade, nodeManager); err != nil {
		panic(err)
	}

	gasManager := NewGasManager(g)
	if err := g.registerHandler(GasUpdate, gasManager); err != nil {
		panic(err)
	}

	chainParamManager := NewChainParamManager(g)
	if err := g.registerHandler(ChainParamUpgrade, chainParamManager); err != nil {
		panic(err)
	}

	whiteListProviderManager := NewWhiteListProviderManager(g)
	if err := g.registerHandler(WhitelistProviderAdd, whiteListProviderManager); err != nil {
		panic(err)
	}
	if err := g.registerHandler(WhitelistProviderRemove, whiteListProviderManager); err != nil {
		panic(err)
	}
}

func (g *Governance) registerHandler(proposalType ProposalType, handler ProposalHandler) error {
	if _, ok := g.proposalHandlerMap[proposalType]; ok {
		return ErrRepeatedRegister
	}
	g.proposalHandlerMap[proposalType] = handler
	return nil
}

func (g *Governance) getHandler(proposalType ProposalType) (ProposalHandler, error) {
	handler, ok := g.proposalHandlerMap[proposalType]
	if !ok {
		return nil, ErrProposalType
	}
	handler.SetContext(g.Ctx)
	return handler, nil
}

func (g *Governance) checkAndUpdateState(method string) error {
	exist, notFinishedProposals, err := g.notFinishedProposals.Get()
	if err != nil {
		return err
	}
	if !exist {
		return nil
	}

	for _, notFinishedProposal := range notFinishedProposals {
		if notFinishedProposal.DeadlineBlockNumber <= g.Ctx.BlockNumber {
			// update original proposal status
			proposalExist, proposal, err := g.proposals.Get(notFinishedProposal.ID)
			if err != nil {
				return err
			}
			if !proposalExist {
				return ErrNotFoundProposal
			}

			if proposal.Status == Approved || proposal.Status == Rejected {
				// proposal is finnished, no need update
				continue
			}

			// means proposal is out of deadline,status change to rejected
			proposal.Status = Rejected

			if err = g.proposals.Put(notFinishedProposal.ID, proposal); err != nil {
				return err
			}

			// remove proposal from not finished proposals
			if err = g.removeNotFinishedProposal(notFinishedProposal.ID); err != nil {
				return err
			}

			handler, err := g.getHandler(proposal.Type)
			if err != nil {
				return err
			}
			if err = handler.CleanProposal(&proposal); err != nil {
				return errors.Wrapf(err, "failed to clean proposal, id: %d, type: %d", proposal.ID, proposal.Type)
			}

			// todo: refactor
			switch method {
			case ProposeEvent:
				g.EmitProposeEvent(&proposal)
			case VoteEvent:
				g.EmitVoteEvent(&proposal)
			default:
				return errors.New("unknown method")
			}
		}
	}

	return nil
}

func (g *Governance) CheckProposeArgs(proposalType ProposalType, title, desc string, expiredBlockNumber uint64, currentHeight uint64) error {
	_, isVaildProposalType := g.proposalHandlerMap[proposalType]
	if !isVaildProposalType {
		return ErrProposalType
	}

	if title == "" || len(title) > MaxTitleLength {
		if title == "" {
			return ErrTitle
		}
		return ErrTooLongTitle
	}

	if desc == "" || len(desc) > MaxDescLength {
		if desc == "" {
			return ErrDesc
		}
		return ErrTooLongDesc
	}

	if expiredBlockNumber == 0 {
		return ErrBlockNumber
	}

	// check out of date block number
	if expiredBlockNumber < currentHeight {
		return ErrBlockNumberOutDate
	}

	return nil
}

func (g *Governance) Propose(pType uint8, title, desc string, blockNumber uint64, extra []byte) error {
	proposalType := ProposalType(pType)
	handler, err := g.getHandler(proposalType)
	if err != nil {
		return err
	}

	// check and update state
	if err := g.checkAndUpdateState(ProposeEvent); err != nil {
		return err
	}

	if err := g.CheckProposeArgs(proposalType, title, desc, blockNumber, g.Ctx.BlockNumber); err != nil {
		return err
	}

	if err := handler.ProposeArgsCheck(proposalType, title, desc, blockNumber, extra); err != nil {
		return errors.Wrapf(err, "failed to check propose args for proposal type %d", pType)
	}

	hasPermission, err := handler.ProposePermissionCheck(proposalType, g.Ctx.From)
	if err != nil {
		return errors.Wrapf(err, "failed to check propose permission for proposal type %d", pType)
	}
	if !hasPermission {
		return errors.Errorf("no permission for propose proposal[%d]", pType)
	}

	totalVotes, err := handler.TotalVotes(proposalType)
	if err != nil {
		return errors.Wrapf(err, "failed to get total votes for proposal type %d", pType)
	}

	proposerHasVotePermission, err := handler.VotePermissionCheck(proposalType, g.Ctx.From)
	if err != nil {
		return errors.Wrapf(err, "failed to check vote permission for proposal type %d", pType)
	}

	return g.createProposal(totalVotes, proposalType, title, desc, blockNumber, extra, proposerHasVotePermission)
}

func (g *Governance) createProposal(totalVotes uint64, proposalType ProposalType, title, desc string, blockNumber uint64, extra []byte, includeUser bool) error {
	proposal := &Proposal{
		Type:               proposalType,
		Strategy:           NowProposalStrategy,
		Proposer:           g.Ctx.From.String(),
		Title:              title,
		Desc:               desc,
		BlockNumber:        blockNumber,
		Status:             Voting,
		Extra:              extra,
		CreatedBlockNumber: g.Ctx.BlockNumber,
	}

	id, err := g.nextProposalID.MustGet()
	if err != nil {
		return err
	}
	if err := g.nextProposalID.Put(id + 1); err != nil {
		return err
	}
	proposal.ID = id
	proposal.TotalVotes = totalVotes
	// proposer vote pass by default
	if includeUser {
		proposal.PassVotes = []string{proposal.Proposer}
	}

	if err = g.proposals.Put(proposal.ID, *proposal); err != nil {
		return err
	}

	// propose generate not finished proposal
	if err = g.addNotFinishedProposal(&NotFinishedProposal{
		ID:                  proposal.ID,
		DeadlineBlockNumber: proposal.BlockNumber,
		Type:                proposal.Type,
	}); err != nil {
		return err
	}

	g.EmitProposeEvent(proposal)

	return nil
}

func (g *Governance) checkBeforeVote(user ethcommon.Address, proposal *Proposal, voteResult VoteResult) (bool, error) {
	if voteResult != Pass && voteResult != Reject {
		return false, ErrVoteResult
	}

	// check if user has voted
	if lo.Contains(proposal.PassVotes, user.String()) || lo.Contains(proposal.RejectVotes, user.String()) {
		return false, ErrUseHasVoted
	}

	// check proposal status
	if proposal.Status == Approved || proposal.Status == Rejected {
		return false, ErrProposalFinished
	}

	return true, nil
}

// Vote a proposal, return vote status
func (g *Governance) Vote(proposalID uint64, voteRes uint8) error {
	voteResult := VoteResult(voteRes)
	proposalExist, proposal, err := g.proposals.Get(proposalID)
	if err != nil {
		return err
	}
	if !proposalExist {
		return ErrNotFoundProposal
	}

	handler, err := g.getHandler(proposal.Type)
	if err != nil {
		return err
	}

	// check and update state
	if err := g.checkAndUpdateState(VoteEvent); err != nil {
		return err
	}

	if _, err := g.checkBeforeVote(g.Ctx.From, &proposal, voteResult); err != nil {
		return err
	}

	hasPermission, err := handler.VotePermissionCheck(proposal.Type, g.Ctx.From)
	if err != nil {
		return errors.Wrapf(err, "failed to check vote permission for proposal type %d", proposal.Type)
	}
	if !hasPermission {
		return errors.Errorf("no permission for vote proposal[%d]", proposal.Type)
	}

	switch voteResult {
	case Pass:
		proposal.PassVotes = append(proposal.PassVotes, g.Ctx.From.String())
	case Reject:
		proposal.RejectVotes = append(proposal.RejectVotes, g.Ctx.From.String())
	}
	if err = handler.UpdateVoteStatus(&proposal); err != nil {
		return errors.Wrapf(err, "failed to update vote status for proposal type %d", proposal.Type)
	}

	isProposalSaved := false
	// update not finished proposal
	if proposal.Status == Approved || proposal.Status == Rejected {
		proposal.EffectiveBlockNumber = g.Ctx.BlockNumber
		if err = g.proposals.Put(proposal.ID, proposal); err != nil {
			return err
		}
		isProposalSaved = true

		if err := g.removeNotFinishedProposal(proposal.ID); err != nil {
			return err
		}
	}

	if !isProposalSaved {
		if err = g.proposals.Put(proposal.ID, proposal); err != nil {
			return err
		}
	}

	// if proposal approved, then execute
	if proposal.Status == Approved {
		if err := handler.VotePassExecute(&proposal); err != nil {
			proposal.ExecuteSuccess = false
			proposal.ExecuteFailedMsg = err.Error()
		} else {
			proposal.ExecuteSuccess = true
		}

		if err = g.proposals.Put(proposal.ID, proposal); err != nil {
			return err
		}
	} else {
		if err = handler.CleanProposal(&proposal); err != nil {
			return errors.Wrapf(err, "failed to clean proposal, id: %d, type: %d", proposal.ID, proposal.Type)
		}
	}

	g.EmitVoteEvent(&proposal)

	return nil
}

// GetLatestProposalID return current proposal lastest id
func (g *Governance) GetLatestProposalID() (uint64, error) {
	nextID, err := g.nextProposalID.MustGet()
	if err != nil {
		return 0, err
	}

	return nextID - 1, nil
}

func (g *Governance) Proposal(proposalID uint64) (*Proposal, error) {
	proposalExist, proposal, err := g.proposals.Get(proposalID)
	if err != nil {
		return nil, err
	}
	if !proposalExist {
		return nil, ErrNotFoundProposal
	}
	return &proposal, nil
}

<<<<<<< HEAD
func (g *Governance) GetCouncilMembers() ([]governance.CouncilMember, error) {
	council, err := g.council.MustGet()
	if err != nil {
		return nil, err
	}

	return lo.Map(council.Members, func(item CouncilMember, index int) governance.CouncilMember {
		return governance.CouncilMember{
			Addr:   ethcommon.HexToAddress(item.Address),
			Weight: item.Weight,
			Name:   item.Name,
		}
=======
func (g *Governance) GetNotFinishedProposalIDs() ([]uint64, error) {
	_, notFinishedProposals, err := g.notFinishedProposals.Get()
	if err != nil {
		return nil, err
	}
	return lo.Map(notFinishedProposals, func(item NotFinishedProposal, index int) uint64 {
		return item.ID
>>>>>>> 6604fc2d
	}), nil
}

func (g *Governance) checkFinishedAllProposal() (bool, error) {
	exist, notFinishedProposals, err := g.notFinishedProposals.Get()
	if err != nil {
		return false, err
	}
	if !exist {
		return true, nil
	}

	return len(notFinishedProposals) == 0, nil
}

func (g *Governance) isCouncilMember(user ethcommon.Address) (bool, error) {
	council, err := g.council.MustGet()
	if err != nil {
		return false, err
	}

	return lo.ContainsBy(council.Members, func(item CouncilMember) bool {
		return item.Address == user.String()
	}), nil
}

func (g *Governance) EmitProposeEvent(proposal *Proposal) {
	data, err := json.Marshal(proposal)
	if err != nil {
		panic(err)
	}
	g.EmitEvent(&governance.EventPropose{
		ProposalID:   proposal.ID,
		ProposalType: uint8(proposal.Type),
		Proposer:     ethcommon.HexToAddress(proposal.Proposer),
		Proposal:     data,
	})
}

func (g *Governance) EmitVoteEvent(proposal *Proposal) {
	data, err := json.Marshal(proposal)
	if err != nil {
		panic(err)
	}
	g.EmitEvent(&governance.EventVote{
		ProposalID:   proposal.ID,
		ProposalType: uint8(proposal.Type),
		Proposer:     ethcommon.HexToAddress(proposal.Proposer),
		Proposal:     data,
	})
}

func (g *Governance) addNotFinishedProposal(proposal *NotFinishedProposal) error {
	exist, proposals, err := g.notFinishedProposals.Get()
	if err != nil {
		return err
	}
	if !exist {
		proposals = make([]NotFinishedProposal, 0)
	}

	proposals = lo.UniqBy(append(proposals, *proposal), func(item NotFinishedProposal) uint64 {
		return item.ID
	})

	if err := g.notFinishedProposals.Put(proposals); err != nil {
		return err
	}
	return nil
}

func (g *Governance) removeNotFinishedProposal(id uint64) error {
	exist, proposals, err := g.notFinishedProposals.Get()
	if err != nil {
		return err
	}
	if !exist {
		return ErrNotFoundProposal
	}

	newProposals := lo.Filter[NotFinishedProposal](proposals, func(item NotFinishedProposal, index int) bool {
		return item.ID != id
	})

	if len(newProposals) == len(proposals) {
		return ErrNotFoundProposal
	}

	if err := g.notFinishedProposals.Put(newProposals); err != nil {
		return err
	}
	return nil
}<|MERGE_RESOLUTION|>--- conflicted
+++ resolved
@@ -557,7 +557,6 @@
 	return &proposal, nil
 }
 
-<<<<<<< HEAD
 func (g *Governance) GetCouncilMembers() ([]governance.CouncilMember, error) {
 	council, err := g.council.MustGet()
 	if err != nil {
@@ -570,7 +569,9 @@
 			Weight: item.Weight,
 			Name:   item.Name,
 		}
-=======
+	}), nil
+}
+
 func (g *Governance) GetNotFinishedProposalIDs() ([]uint64, error) {
 	_, notFinishedProposals, err := g.notFinishedProposals.Get()
 	if err != nil {
@@ -578,7 +579,6 @@
 	}
 	return lo.Map(notFinishedProposals, func(item NotFinishedProposal, index int) uint64 {
 		return item.ID
->>>>>>> 6604fc2d
 	}), nil
 }
 
