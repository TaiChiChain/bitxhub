package executor

import (
	"bytes"
	"context"
	"fmt"
	"math/big"
	"strings"
	"time"

	"github.com/axiomesh/axiom-ledger/internal/components"
	"github.com/ethereum/go-ethereum/accounts/abi"
	"github.com/ethereum/go-ethereum/common"
	"github.com/ethereum/go-ethereum/core"
	"github.com/ethereum/go-ethereum/core/vm"
	"github.com/ethereum/go-ethereum/crypto"
	"github.com/ethereum/go-ethereum/params"
	"github.com/pkg/errors"
	"github.com/samber/lo"
	"github.com/sirupsen/logrus"

	"github.com/axiomesh/axiom-kit/types"
	consensuscommon "github.com/axiomesh/axiom-ledger/internal/consensus/common"
	syscommon "github.com/axiomesh/axiom-ledger/internal/executor/system/common"
	"github.com/axiomesh/axiom-ledger/internal/ledger"
	"github.com/axiomesh/axiom-ledger/pkg/events"
)

type InvalidReason string

type BlockWrapper struct {
	block     *types.Block
	invalidTx map[int]InvalidReason
}

func (exec *BlockExecutor) applyTransactions(txs []*types.Transaction, height uint64) []*types.Receipt {
	receipts := make([]*types.Receipt, 0, len(txs))

	for i, tx := range txs {
		receipts = append(receipts, exec.applyTransaction(i, tx, height))
	}

	exec.logger.Debugf("executor executed %d txs", len(txs))

	return receipts
}

func (exec *BlockExecutor) rollbackBlocks(newBlock *types.Block) error {
	if newBlock.Height() == 0 {
		return errors.New("cannot rollback genesis block")
	}

	// rollback from stateLedger、chainLedger and blockFile
	err := exec.ledger.Rollback(newBlock.Height() - 1)
	if err != nil {
		return errors.Wrapf(err, "rollback block error, begin height: %d, end height: %d", newBlock.Height()-1, exec.currentHeight)
	}

	// query last checked block for generating right parent blockHash
	lastCheckedBlockHeader, err := exec.ledger.ChainLedger.GetBlockHeader(newBlock.Height() - 1)
	if err != nil {
		return errors.Wrapf(err, "get last checked block from ledger error at height: %d", newBlock.Height()-1)
	}
	// rollback currentHeight and currentBlockHash
	exec.currentHeight = newBlock.Height() - 1
	exec.currentBlockHash = lastCheckedBlockHeader.Hash()

	exec.logger.WithFields(logrus.Fields{
		"height": lastCheckedBlockHeader.Number,
		"hash":   lastCheckedBlockHeader.Hash().String(),
	}).Infof("rollback block success")

	return nil
}

func (exec *BlockExecutor) processExecuteEvent(commitEvent *consensuscommon.CommitEvent) {
	var txHashList []*types.Hash
	current := time.Now()
	block := commitEvent.Block

	// check executor handle the right block
	if block.Header.Number != exec.currentHeight+1 {
		if block.Header.Number <= exec.currentHeight {
			exec.logger.WithFields(logrus.Fields{"block height": block.Header.Number,
				"expectHeight": exec.currentHeight + 1}).Warning("current block height is not matched, will ignore it...")
			return
		} else {
			panic(fmt.Sprintf("block height %d is not matched the current expect height %d", block.Header.Number, exec.currentHeight+1))
		}
	}

	for _, tx := range block.Transactions {
		txHashList = append(txHashList, tx.GetHash())
	}

	exec.cumulativeGasUsed = 0
	exec.evm = newEvm(block.Height(), uint64(block.Header.Timestamp), exec.evmChainCfg, exec.ledger.StateLedger, exec.ledger.ChainLedger, syscommon.StakingManagerContractAddr)
	// get last block's stateRoot to init the latest world state trie
	parentBlockHeader, err := exec.ledger.ChainLedger.GetBlockHeader(block.Height() - 1)
	if err != nil {
		exec.logger.WithFields(logrus.Fields{
			"height": block.Height() - 1,
			"err":    err.Error(),
		}).Panic("Get last block from ledger error")
		return
	}
	exec.ledger.StateLedger.PrepareBlock(parentBlockHeader.StateRoot, block.Height())
	currentFromStart := time.Now()
	receipts := exec.applyTransactions(block.Transactions, block.Height())
	evmExecuteBlockDuration.Observe(float64(time.Since(currentFromStart)) / float64(time.Second))
	exec.logger.WithFields(logrus.Fields{
		"time":   time.Since(currentFromStart),
		"height": block.Height(),
		"count":  len(block.Transactions),
	}).Info("[Serial-Execute-Block]")

	totalGasFee := new(big.Int)
	for i, receipt := range receipts {
		receipt.EffectiveGasPrice = block.Transactions[i].Inner.EffectiveGasPrice(big.NewInt(0))
		txGasFee := new(big.Int).Mul(new(big.Int).SetUint64(receipt.GasUsed), receipt.EffectiveGasPrice)
		totalGasFee = totalGasFee.Add(totalGasFee, txGasFee)
	}
	block.Header.TotalGasFee = totalGasFee
	block.Header.GasFeeReward = totalGasFee
	block.Header.GasPrice = 0
	for _, hook := range exec.afterBlockHooks {
		if err := hook.Func(block); err != nil {
			exec.logger.WithFields(logrus.Fields{
				"height": block.Height(),
				"err":    err.Error(),
				"hook":   hook.Name,
			}).Panic("Execute afterBlock hook failed")
			return
		}
	}

	exec.ledger.StateLedger.Finalise()

	applyTxsDuration.Observe(float64(time.Since(current)) / float64(time.Second))
	exec.logger.WithFields(logrus.Fields{
		"time":  time.Since(current),
		"count": len(block.Transactions),
		"type":  "SerialExecute",
	}).Info("[Execute-Block] Apply transactions elapsed")

	calcMerkleStart := time.Now()
	txRoot, err := components.CalcTxsMerkleRoot(block.Transactions)
	if err != nil {
		panic(err)
	}

	receiptRoot, err := components.CalcReceiptMerkleRoot(receipts)
	if err != nil {
		panic(err)
	}

	calcMerkleDuration.Observe(float64(time.Since(calcMerkleStart)) / float64(time.Second))

	block.Header.TxRoot = txRoot
	block.Header.ReceiptRoot = receiptRoot
	block.Header.ParentHash = exec.currentBlockHash

	stateRoot, err := exec.ledger.StateLedger.Commit()
	if err != nil {
		panic(fmt.Errorf("commit stateLedger failed: %w", err))
	}

	block.Header.StateRoot = stateRoot
	block.Header.GasUsed = exec.cumulativeGasUsed

	// update block hash cache
	block.Header.CalculateHash()

	exec.logger.WithFields(logrus.Fields{
		"hash":             block.Hash().String(),
		"height":           block.Header.Number,
		"epoch":            block.Header.Epoch,
		"coinbase":         syscommon.StakingManagerContractAddr,
		"proposer_node_id": block.Header.ProposerNodeID,
		"gas_used":         block.Header.GasUsed,
		"parent_hash":      block.Header.ParentHash.String(),
		"tx_root":          block.Header.TxRoot.String(),
		"receipt_root":     block.Header.ReceiptRoot.String(),
		"state_root":       block.Header.StateRoot.String(),
	}).Info("[Execute-Block] Block meta")

	calcBlockSize.Observe(float64(block.Size()))
	executeBlockDuration.Observe(float64(time.Since(current)) / float64(time.Second))

	exec.updateLogsBlockHash(receipts, block.Hash())
	block.Header.Bloom = ledger.CreateBloom(receipts)

	data := &ledger.BlockData{
		Block:      block,
		Receipts:   receipts,
		TxHashList: txHashList,
	}

	exec.logger.WithFields(logrus.Fields{
		"height": commitEvent.Block.Header.Number,
		"count":  len(commitEvent.Block.Transactions),
		"elapse": time.Since(current),
	}).Info("[Execute-Block] Executed block")

	now := time.Now()
	exec.ledger.PersistBlockData(data)

	// metrics for cal tx tps
	txCounter.Add(float64(len(data.Block.Transactions)))
	if block.Header.ProposerNodeID == exec.chainState.SelfNodeInfo.ID {
		proposedBlockCounter.Inc()
	}

	exec.logger.WithFields(logrus.Fields{
		"height": data.Block.Header.Number,
		"hash":   data.Block.Hash().String(),
		"count":  len(data.Block.Transactions),
		"elapse": time.Since(now),
	}).Info("[Execute-Block] Persisted block")

	exec.currentHeight = block.Header.Number
	exec.currentBlockHash = block.Hash()
	exec.chainState.UpdateChainMeta(exec.ledger.ChainLedger.GetChainMeta())
	exec.chainState.TryUpdateSelfNodeInfo()

	txPointerList := make([]*events.TxPointer, len(data.Block.Transactions))
	lo.ForEach(data.Block.Transactions, func(item *types.Transaction, index int) {
		txPointerList[index] = &events.TxPointer{
			Hash:    item.GetHash(),
			Account: item.RbftGetFrom(),
			Nonce:   item.RbftGetNonce(),
		}
	})

	exec.postBlockEvent(data.Block, txPointerList, commitEvent.StateUpdatedCheckpoint)
	exec.postLogsEvent(data.Receipts)
	exec.clear()
}

<<<<<<< HEAD
func (exec *BlockExecutor) processExecuteEventParallel(commitEvent *consensuscommon.CommitEvent) {
	exec.logger.Info("Parallel Execute")
	ctx, cancel := context.WithCancel(context.Background())
	defer cancel()
	var txHashList []*types.Hash
	current := time.Now()
	block := commitEvent.Block

	// check executor handle the right block
	if block.Header.Number != exec.currentHeight+1 {
		exec.logger.WithFields(logrus.Fields{"block height": block.Header.Number,
			"matchedHeight": exec.currentHeight + 1}).Warning("current block height is not matched")
		if block.Header.Number <= exec.currentHeight {
			if exec.rep.Config.Executor.DisableRollback {
				panic(fmt.Sprintf("not supported rollback to %d", block.Header.Number))
			}
			err := exec.rollbackBlocks(block)
			if err != nil {
				exec.logger.WithError(err).Error("rollback blocks failed")
				panic(err)
			}
		} else {
			return
		}
	}

	for _, tx := range block.Transactions {
		txHashList = append(txHashList, tx.GetHash())
	}

	exec.cumulativeGasUsed = 0
	// get last block's stateRoot to init the latest world state trie
	parentBlockHeader, err := exec.ledger.ChainLedger.GetBlockHeader(block.Height() - 1)
	if err != nil {
		exec.logger.WithFields(logrus.Fields{
			"height": block.Height() - 1,
			"err":    err.Error(),
		}).Panic("Get last block from ledger error")
		return
	}
	exec.ledger.StateLedger.PrepareBlock(parentBlockHeader.StateRoot, block.Height())

	//parall_execute
	vmCfg := vm.Config{}
	processor := NewParallelStateProcessor(exec.evmChainCfg, block, exec.rep.Config.Worker, exec.rep.GenesisConfig.EpochInfo.FinanceParams.GasLimit)
	exec.logger.Info("parallelStateProcessor start")
	currentFromStart := time.Now()
	receipts, _, gasUsed, err := processor.Process(block, exec.ledger, vmCfg, ctx)
	if err != nil {
		panic(err)
	}
	evmExecuteBlockDuration.Observe(float64(time.Since(currentFromStart)) / float64(time.Second))
	exec.logger.WithFields(logrus.Fields{
		"time":   time.Since(currentFromStart),
		"height": block.Height(),
		"count":  len(block.Transactions),
	}).Info("[Paraller-Execute-Block]")

	gasUsedCaculate := 0
	totalGasFee := new(big.Int)
	for i, receipt := range receipts {
		receipt.EffectiveGasPrice = block.Transactions[i].Inner.EffectiveGasPrice(big.NewInt(0))
		txGasFee := new(big.Int).Mul(new(big.Int).SetUint64(receipt.GasUsed), receipt.EffectiveGasPrice)
		totalGasFee = totalGasFee.Add(totalGasFee, txGasFee)
		gasUsedCaculate = gasUsedCaculate + int(receipt.GasUsed)
	}
	block.Header.TotalGasFee = totalGasFee
	block.Header.GasFeeReward = totalGasFee
	block.Header.GasPrice = 0
	for _, hook := range exec.afterBlockHooks {
		if err := hook.Func(block); err != nil {
			exec.logger.WithFields(logrus.Fields{
				"height": block.Height(),
				"err":    err.Error(),
				"hook":   hook.Name,
			}).Panic("Execute afterBlock hook failed")
			return
		}
	}

	exec.ledger.StateLedger.Finalise()

	applyTxsDuration.Observe(float64(time.Since(current)) / float64(time.Second))
	exec.logger.WithFields(logrus.Fields{
		"time":  time.Since(current),
		"count": len(block.Transactions),
		"type":  "ParallelExecute",
	}).Info("[Execute-Block] Apply transactions elapsed")

	calcMerkleStart := time.Now()
	txRoot, err := components.CalcTxsMerkleRoot(block.Transactions)
	if err != nil {
		panic(err)
	}

	receiptRoot, err := components.CalcReceiptMerkleRoot(receipts)
	if err != nil {
		panic(err)
	}

	calcMerkleDuration.Observe(float64(time.Since(calcMerkleStart)) / float64(time.Second))

	block.Header.TxRoot = txRoot
	block.Header.ReceiptRoot = receiptRoot
	block.Header.ParentHash = exec.currentBlockHash

	stateRoot, err := exec.ledger.StateLedger.Commit()
	if err != nil {
		panic(fmt.Errorf("commit stateLedger failed: %w", err))
	}

	block.Header.StateRoot = stateRoot
	block.Header.GasUsed = gasUsed

	// update block hash cache
	block.Header.CalculateHash()

	exec.logger.WithFields(logrus.Fields{
		"hash":             block.Hash().String(),
		"height":           block.Header.Number,
		"epoch":            block.Header.Epoch,
		"coinbase":         syscommon.StakingManagerContractAddr,
		"proposer_node_id": block.Header.ProposerNodeID,
		"gas_used":         block.Header.GasUsed,
		"parent_hash":      block.Header.ParentHash.String(),
		"tx_root":          block.Header.TxRoot.String(),
		"receipt_root":     block.Header.ReceiptRoot.String(),
		"state_root":       block.Header.StateRoot.String(),
	}).Info("[Execute-Block] Block meta")

	calcBlockSize.Observe(float64(block.Size()))
	executeBlockDuration.Observe(float64(time.Since(current)) / float64(time.Second))

	exec.updateLogsBlockHash(receipts, block.Hash())
	block.Header.Bloom = ledger.CreateBloom(receipts)

	data := &ledger.BlockData{
		Block:      block,
		Receipts:   receipts,
		TxHashList: txHashList,
	}

	exec.logger.WithFields(logrus.Fields{
		"height": commitEvent.Block.Header.Number,
		"count":  len(commitEvent.Block.Transactions),
		"elapse": time.Since(current),
	}).Info("[Execute-Block] Executed block")

	now := time.Now()
	exec.ledger.PersistBlockData(data)

	// metrics for cal tx tps
	txCounter.Add(float64(len(data.Block.Transactions)))
	if block.Header.ProposerNodeID == exec.chainState.SelfNodeInfo.ID {
		proposedBlockCounter.Inc()
	}

	exec.logger.WithFields(logrus.Fields{
		"height": data.Block.Header.Number,
		"hash":   data.Block.Hash().String(),
		"count":  len(data.Block.Transactions),
		"elapse": time.Since(now),
	}).Info("[Execute-Block] Persisted block")

	exec.currentHeight = block.Header.Number
	exec.currentBlockHash = block.Hash()
	exec.chainState.UpdateChainMeta(exec.ledger.ChainLedger.GetChainMeta())
	exec.chainState.TryUpdateSelfNodeInfo()

	txPointerList := make([]*events.TxPointer, len(data.Block.Transactions))
	lo.ForEach(data.Block.Transactions, func(item *types.Transaction, index int) {
		txPointerList[index] = &events.TxPointer{
			Hash:    item.GetHash(),
			Account: item.RbftGetFrom(),
			Nonce:   item.RbftGetNonce(),
		}
	})

	exec.postBlockEvent(data.Block, txPointerList, commitEvent.StateUpdatedCheckpoint)
	exec.postLogsEvent(data.Receipts)
	exec.clear()

}

func (exec *BlockExecutor) postBlockEvent(block *types.Block, txPointerList []*events.TxPointer, ckp *consensus.Checkpoint) {
=======
func (exec *BlockExecutor) postBlockEvent(block *types.Block, txPointerList []*events.TxPointer, ckp *consensuscommon.Checkpoint) {
>>>>>>> e7f6a31b
	exec.blockFeed.Send(events.ExecutedEvent{
		Block:                  block,
		TxPointerList:          txPointerList,
		StateUpdatedCheckpoint: ckp,
	})
	exec.blockFeedForRemote.Send(events.ExecutedEvent{
		Block:         block,
		TxPointerList: txPointerList,
	})
}

func (exec *BlockExecutor) postLogsEvent(receipts []*types.Receipt) {
	logs := make([]*types.EvmLog, 0)
	for _, receipt := range receipts {
		logs = append(logs, receipt.EvmLogs...)
	}

	exec.logsFeed.Send(logs)
}

func (exec *BlockExecutor) applyTransaction(i int, tx *types.Transaction, height uint64) *types.Receipt {
	defer func() {
		exec.ledger.StateLedger.SetNonce(tx.GetFrom(), tx.GetNonce()+1)
		exec.ledger.StateLedger.Finalise()
	}()

	exec.ledger.StateLedger.SetTxContext(tx.GetHash(), i)

	receipt := &types.Receipt{
		TxHash: tx.GetHash(),
	}

	var result *core.ExecutionResult
	var err error

	msg := TransactionToMessage(tx)

	statedb := exec.ledger.StateLedger
	evmStateDB := &ledger.EvmStateDBAdaptor{StateLedger: statedb}
	// TODO: Move to system contract
	snapshot := statedb.Snapshot()

	// execute evm
	gp := new(core.GasPool).AddGas(exec.gasLimit)
	txContext := core.NewEVMTxContext(msg)
	exec.evm.Reset(txContext, evmStateDB)
	exec.logger.Debugf("evm apply message, msg gas limit: %d, gas price: %s", msg.GasLimit, msg.GasPrice.Text(10))
	currentFromStart := time.Now()
	result, err = core.ApplyMessage(exec.evm, msg, gp)
	if err != nil {
		exec.logger.Errorf("apply tx failed: %s", err.Error())
		statedb.RevertToSnapshot(snapshot)
		receipt.Status = types.ReceiptFAILED
		receipt.Ret = []byte(err.Error())
		return receipt
	}
	evmExecuteEachDuration.Observe(float64(time.Since(currentFromStart)) / float64(time.Second))
	if result.Failed() {
		if len(result.Revert()) > 0 {
			reason, errUnpack := abi.UnpackRevert(result.Revert())
			if errUnpack == nil {
				exec.logger.Warnf("execute tx failed: %s: %s", result.Err.Error(), reason)
			} else {
				exec.logger.Warnf("execute tx failed: %s", result.Err.Error())
			}
		} else {
			exec.logger.Warnf("execute tx failed: %s", result.Err.Error())
		}

		receipt.Status = types.ReceiptFAILED
		receipt.Ret = []byte(result.Err.Error())
		if strings.HasPrefix(result.Err.Error(), vm.ErrExecutionReverted.Error()) {
			receipt.Ret = append(receipt.Ret, common.CopyBytes(result.ReturnData)...)
		}
	} else {
		receipt.Status = types.ReceiptSUCCESS
		receipt.Ret = result.Return()
	}

	receipt.TxHash = tx.GetHash()
	receipt.GasUsed = result.UsedGas
	if msg.To == nil || bytes.Equal(msg.To.Bytes(), common.Address{}.Bytes()) {
		receipt.ContractAddress = types.NewAddress(crypto.CreateAddress(exec.evm.TxContext.Origin, tx.GetNonce()).Bytes())
	}
	receipt.EvmLogs = exec.ledger.StateLedger.GetLogs(*receipt.TxHash, height)
	receipt.Bloom = ledger.CreateBloom(ledger.EvmReceipts{receipt})
	exec.cumulativeGasUsed += receipt.GasUsed
	receipt.CumulativeGasUsed = exec.cumulativeGasUsed

	return receipt
}

func (exec *BlockExecutor) clear() {
	exec.ledger.StateLedger.Clear()
}

func getBlockHashFunc(chainLedger ledger.ChainLedger) vm.GetHashFunc {
	return func(n uint64) common.Hash {
		blockHeader, err := chainLedger.GetBlockHeader(n)
		if err != nil {
			return common.Hash{}
		}
		return common.BytesToHash(blockHeader.Hash().Bytes())
	}
}

func newEvm(number uint64, timestamp uint64, chainCfg *params.ChainConfig, db ledger.StateLedger, chainLedger ledger.ChainLedger, coinbase string) *vm.EVM {
	if coinbase == "" {
		coinbase = syscommon.ZeroAddress
	}

	blkCtx := NewEVMBlockContextAdaptor(number, timestamp, coinbase, getBlockHashFunc(chainLedger))

	return vm.NewEVM(blkCtx, vm.TxContext{}, &ledger.EvmStateDBAdaptor{
		StateLedger: db,
	}, chainCfg, vm.Config{})
}

func (exec *BlockExecutor) NewEvmWithViewLedger(txCtx vm.TxContext, vmConfig vm.Config) (*vm.EVM, error) {
	if vmConfig.NoBaseFee && txCtx.GasPrice == nil {
		txCtx.GasPrice = big.NewInt(0)
	}
	var blkCtx vm.BlockContext
	meta := exec.ledger.ChainLedger.GetChainMeta()
	blockHeader, err := exec.ledger.ChainLedger.GetBlockHeader(meta.Height)
	if err != nil {
		return nil, err
	}

	evmLg := &ledger.EvmStateDBAdaptor{
		StateLedger: exec.ledger.NewView().StateLedger,
	}
	blkCtx = NewEVMBlockContextAdaptor(meta.Height, uint64(blockHeader.Timestamp), syscommon.StakingManagerContractAddr, getBlockHashFunc(exec.ledger.ChainLedger))
	return vm.NewEVM(blkCtx, txCtx, evmLg, exec.evmChainCfg, vmConfig), nil
}

func (exec *BlockExecutor) GetChainConfig() *params.ChainConfig {
	return exec.evmChainCfg
}

func (exec *BlockExecutor) updateLogsBlockHash(receipts []*types.Receipt, hash *types.Hash) {
	for _, receipt := range receipts {
		for _, log := range receipt.EvmLogs {
			log.BlockHash = hash
		}
	}
}<|MERGE_RESOLUTION|>--- conflicted
+++ resolved
@@ -237,7 +237,6 @@
 	exec.clear()
 }
 
-<<<<<<< HEAD
 func (exec *BlockExecutor) processExecuteEventParallel(commitEvent *consensuscommon.CommitEvent) {
 	exec.logger.Info("Parallel Execute")
 	ctx, cancel := context.WithCancel(context.Background())
@@ -422,10 +421,7 @@
 
 }
 
-func (exec *BlockExecutor) postBlockEvent(block *types.Block, txPointerList []*events.TxPointer, ckp *consensus.Checkpoint) {
-=======
 func (exec *BlockExecutor) postBlockEvent(block *types.Block, txPointerList []*events.TxPointer, ckp *consensuscommon.Checkpoint) {
->>>>>>> e7f6a31b
 	exec.blockFeed.Send(events.ExecutedEvent{
 		Block:                  block,
 		TxPointerList:          txPointerList,
