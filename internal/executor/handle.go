package executor

import (
	"bytes"
	"context"
	"fmt"
	"math/big"
	"strings"
	"time"

	"github.com/axiomesh/axiom-ledger/internal/components"
	"github.com/ethereum/go-ethereum/accounts/abi"
	"github.com/ethereum/go-ethereum/common"
	"github.com/ethereum/go-ethereum/core"
	"github.com/ethereum/go-ethereum/core/vm"
	"github.com/ethereum/go-ethereum/crypto"
	"github.com/ethereum/go-ethereum/params"
	"github.com/pkg/errors"
	"github.com/samber/lo"
	"github.com/sirupsen/logrus"

	"github.com/axiomesh/axiom-kit/types"
	consensuscommon "github.com/axiomesh/axiom-ledger/internal/consensus/common"
	syscommon "github.com/axiomesh/axiom-ledger/internal/executor/system/common"
	"github.com/axiomesh/axiom-ledger/internal/ledger"
	"github.com/axiomesh/axiom-ledger/pkg/events"
)

type InvalidReason string

type BlockWrapper struct {
	block     *types.Block
	invalidTx map[int]InvalidReason
}

func (exec *BlockExecutor) applyTransactions(txs []*types.Transaction, height uint64) []*types.Receipt {
	receipts := make([]*types.Receipt, 0, len(txs))

	for i, tx := range txs {
		receipts = append(receipts, exec.applyTransaction(i, tx, height))
	}
	exec.logger.Debugf("executor executed %d txs", len(txs))

	return receipts
}

func (exec *BlockExecutor) rollbackBlocks(newBlock *types.Block) error {
	if newBlock.Height() == 0 {
		return errors.New("cannot rollback genesis block")
	}

	// rollback from stateLedger、chainLedger and blockFile
	err := exec.ledger.Rollback(newBlock.Height() - 1)
	if err != nil {
		return errors.Wrapf(err, "rollback block error, begin height: %d, end height: %d", newBlock.Height()-1, exec.currentHeight)
	}

	// query last checked block for generating right parent blockHash
	lastCheckedBlockHeader, err := exec.ledger.ChainLedger.GetBlockHeader(newBlock.Height() - 1)
	if err != nil {
		return errors.Wrapf(err, "get last checked block from ledger error at height: %d", newBlock.Height()-1)
	}
	// rollback currentHeight and currentBlockHash
	exec.currentHeight = newBlock.Height() - 1
	exec.currentBlockHash = lastCheckedBlockHeader.Hash()

	exec.logger.WithFields(logrus.Fields{
		"height": lastCheckedBlockHeader.Number,
		"hash":   lastCheckedBlockHeader.Hash().String(),
	}).Infof("rollback block success")

	return nil
}

var totalExeTime time.Duration

func (exec *BlockExecutor) processExecuteEvent(commitEvent *consensuscommon.CommitEvent) {
	var txHashList []*types.Hash
	current := time.Now()
	block := commitEvent.Block

	// check executor handle the right block
	if block.Header.Number != exec.currentHeight+1 {
		if block.Header.Number <= exec.currentHeight {
			exec.logger.WithFields(logrus.Fields{"block height": block.Header.Number,
				"expectHeight": exec.currentHeight + 1}).Warning("current block height is not matched, will ignore it...")
			return
		} else {
			panic(fmt.Sprintf("block height %d is not matched the current expect height %d", block.Header.Number, exec.currentHeight+1))
		}
	}

	for _, tx := range block.Transactions {
		txHashList = append(txHashList, tx.GetHash())
	}

	exec.cumulativeGasUsed = 0
	exec.evm = newEvm(block.Height(), uint64(block.Header.Timestamp), exec.evmChainCfg, exec.ledger.StateLedger, exec.ledger.ChainLedger, syscommon.StakingManagerContractAddr)
	// get last block's stateRoot to init the latest world state trie
	parentBlockHeader, err := exec.ledger.ChainLedger.GetBlockHeader(block.Height() - 1)
	if err != nil {
		exec.logger.WithFields(logrus.Fields{
			"height": block.Height() - 1,
			"err":    err.Error(),
		}).Panic("Get last block from ledger error")
		return
	}
	exec.ledger.StateLedger.PrepareBlock(parentBlockHeader.StateRoot, block.Height())
	currentFromStart := time.Now()
	receipts := exec.applyTransactions(block.Transactions, block.Height())
	evmExecuteBlockDuration.Observe(float64(time.Since(currentFromStart)) / float64(time.Second))
	exec.logger.WithFields(logrus.Fields{
		"time":   time.Since(currentFromStart),
		"height": block.Height(),
		"count":  len(block.Transactions),
	}).Info("[Serial-Execute-Block]")

	totalGasFee := new(big.Int)
	for i, receipt := range receipts {
		receipt.EffectiveGasPrice = block.Transactions[i].Inner.EffectiveGasPrice(big.NewInt(0))
		txGasFee := new(big.Int).Mul(new(big.Int).SetUint64(receipt.GasUsed), receipt.EffectiveGasPrice)
		totalGasFee = totalGasFee.Add(totalGasFee, txGasFee)
	}
	block.Header.TotalGasFee = totalGasFee
	block.Header.GasFeeReward = totalGasFee
	block.Header.GasPrice = 0
	for _, hook := range exec.afterBlockHooks {
		if err := hook.Func(block); err != nil {
			exec.logger.WithFields(logrus.Fields{
				"height": block.Height(),
				"err":    err.Error(),
				"hook":   hook.Name,
			}).Panic("Execute afterBlock hook failed")
			return
		}
	}

	exec.ledger.StateLedger.Finalise()

	applyTxsDuration.Observe(float64(time.Since(current)) / float64(time.Second))
	exec.logger.WithFields(logrus.Fields{
		"time":  time.Since(current),
		"count": len(block.Transactions),
		"type":  "SerialExecute",
	}).Info("[Execute-Block] Apply transactions elapsed")

	calcMerkleStart := time.Now()
	txRoot, err := components.CalcTxsMerkleRoot(block.Transactions)
	if err != nil {
		panic(err)
	}

	receiptRoot, err := components.CalcReceiptMerkleRoot(receipts)
	if err != nil {
		panic(err)
	}

	calcMerkleDuration.Observe(float64(time.Since(calcMerkleStart)) / float64(time.Second))

	block.Header.TxRoot = txRoot
	block.Header.ReceiptRoot = receiptRoot
	block.Header.ParentHash = exec.currentBlockHash

	stateRoot, err := exec.ledger.StateLedger.Commit()
	if err != nil {
		panic(fmt.Errorf("commit stateLedger failed: %w", err))
	}

	block.Header.StateRoot = stateRoot
	block.Header.GasUsed = exec.cumulativeGasUsed

	// update block hash cache
	block.Header.CalculateHash()

	exec.logger.WithFields(logrus.Fields{
		"hash":             block.Hash().String(),
		"height":           block.Header.Number,
		"epoch":            block.Header.Epoch,
		"coinbase":         syscommon.StakingManagerContractAddr,
		"proposer_node_id": block.Header.ProposerNodeID,
		"gas_used":         block.Header.GasUsed,
		"parent_hash":      block.Header.ParentHash.String(),
		"tx_root":          block.Header.TxRoot.String(),
		"receipt_root":     block.Header.ReceiptRoot.String(),
		"state_root":       block.Header.StateRoot.String(),
	}).Info("[Execute-Block] Block meta")

	calcBlockSize.Observe(float64(block.Size()))
	executeBlockDuration.Observe(float64(time.Since(current)) / float64(time.Second))

	exec.updateLogsBlockHash(receipts, block.Hash())
	block.Header.Bloom = ledger.CreateBloom(receipts)

	data := &ledger.BlockData{
		Block:      block,
		Receipts:   receipts,
		TxHashList: txHashList,
	}

	totalExeTime += time.Since(current)
	exec.logger.WithFields(logrus.Fields{
		"height":       commitEvent.Block.Header.Number,
		"count":        len(commitEvent.Block.Transactions),
		"elapse":       time.Since(current),
		"totalExeTime": totalExeTime,
	}).Info("[Execute-Block] Executed block")

	now := time.Now()
	exec.ledger.PersistBlockData(data)

	// metrics for cal tx tps
	txCounter.Add(float64(len(data.Block.Transactions)))
	if block.Header.ProposerNodeID == exec.chainState.SelfNodeInfo.ID {
		proposedBlockCounter.Inc()
	}

	exec.logger.WithFields(logrus.Fields{
		"height": data.Block.Header.Number,
		"hash":   data.Block.Hash().String(),
		"count":  len(data.Block.Transactions),
		"elapse": time.Since(now),
	}).Info("[Execute-Block] Persisted block")

	exec.currentHeight = block.Header.Number
	exec.currentBlockHash = block.Hash()
	exec.chainState.UpdateChainMeta(exec.ledger.ChainLedger.GetChainMeta())
	exec.chainState.TryUpdateSelfNodeInfo()

	txPointerList := make([]*events.TxPointer, len(data.Block.Transactions))
	lo.ForEach(data.Block.Transactions, func(item *types.Transaction, index int) {
		txPointerList[index] = &events.TxPointer{
			Hash:    item.GetHash(),
			Account: item.RbftGetFrom(),
			Nonce:   item.RbftGetNonce(),
		}
	})

	exec.postBlockEvent(data.Block, txPointerList, commitEvent.StateUpdatedCheckpoint)
	exec.postLogsEvent(data.Receipts)
	exec.clear()
}

func (exec *BlockExecutor) processExecuteEventParallel(commitEvent *consensuscommon.CommitEvent) {
	exec.logger.Info("Parallel Execute")
	ctx, cancel := context.WithCancel(context.Background())
	defer cancel()
	var txHashList []*types.Hash
	current := time.Now()
	block := commitEvent.Block

	// check executor handle the right block
	if block.Header.Number != exec.currentHeight+1 {
		exec.logger.WithFields(logrus.Fields{"block height": block.Header.Number,
			"matchedHeight": exec.currentHeight + 1}).Warning("current block height is not matched")
		if block.Header.Number <= exec.currentHeight {
			if exec.rep.Config.Executor.DisableRollback {
				panic(fmt.Sprintf("not supported rollback to %d", block.Header.Number))
			}
			err := exec.rollbackBlocks(block)
			if err != nil {
				exec.logger.WithError(err).Error("rollback blocks failed")
				panic(err)
			}
		} else {
			return
		}
	}

	for _, tx := range block.Transactions {
		txHashList = append(txHashList, tx.GetHash())
	}

	exec.cumulativeGasUsed = 0
	// get last block's stateRoot to init the latest world state trie
	parentBlockHeader, err := exec.ledger.ChainLedger.GetBlockHeader(block.Height() - 1)
	if err != nil {
		exec.logger.WithFields(logrus.Fields{
			"height": block.Height() - 1,
			"err":    err.Error(),
		}).Panic("Get last block from ledger error")
		return
	}
	exec.ledger.StateLedger.PrepareBlock(parentBlockHeader.StateRoot, block.Height())

	//parall_execute
	vmCfg := vm.Config{}
	processor := NewParallelStateProcessor(exec.evmChainCfg, block, exec.rep.Config.Worker, exec.rep.GenesisConfig.EpochInfo.FinanceParams.GasLimit)
	exec.logger.Info("parallelStateProcessor start")
	currentFromStart := time.Now()
	receipts, _, gasUsed, err := processor.Process(block, exec.ledger, exec.sp, vmCfg, ctx)
	if err != nil {
		panic(err)
	}
	evmExecuteBlockDuration.Observe(float64(time.Since(currentFromStart)) / float64(time.Second))
	exec.logger.WithFields(logrus.Fields{
		"time":   time.Since(currentFromStart),
		"height": block.Height(),
		"count":  len(block.Transactions),
	}).Info("[Paraller-Execute-Block]")

	gasUsedCaculate := 0
	totalGasFee := new(big.Int)
	for i, receipt := range receipts {
		receipt.EffectiveGasPrice = block.Transactions[i].Inner.EffectiveGasPrice(big.NewInt(0))
		txGasFee := new(big.Int).Mul(new(big.Int).SetUint64(receipt.GasUsed), receipt.EffectiveGasPrice)
		totalGasFee = totalGasFee.Add(totalGasFee, txGasFee)
		gasUsedCaculate = gasUsedCaculate + int(receipt.GasUsed)
	}
	block.Header.TotalGasFee = totalGasFee
	block.Header.GasFeeReward = totalGasFee
	block.Header.GasPrice = 0
	for _, hook := range exec.afterBlockHooks {
		if err := hook.Func(block); err != nil {
			exec.logger.WithFields(logrus.Fields{
				"height": block.Height(),
				"err":    err.Error(),
				"hook":   hook.Name,
			}).Panic("Execute afterBlock hook failed")
			return
		}
	}
	exec.ledger.StateLedger.Finalise()

	applyTxsDuration.Observe(float64(time.Since(current)) / float64(time.Second))
	exec.logger.WithFields(logrus.Fields{
		"time":  time.Since(current),
		"count": len(block.Transactions),
		"type":  "ParallelExecute",
	}).Info("[Execute-Block] Apply transactions elapsed")

	calcMerkleStart := time.Now()
	txRoot, err := components.CalcTxsMerkleRoot(block.Transactions)
	if err != nil {
		panic(err)
	}

	receiptRoot, err := components.CalcReceiptMerkleRoot(receipts)
	if err != nil {
		panic(err)
	}

	calcMerkleDuration.Observe(float64(time.Since(calcMerkleStart)) / float64(time.Second))

	block.Header.TxRoot = txRoot
	block.Header.ReceiptRoot = receiptRoot
	block.Header.ParentHash = exec.currentBlockHash

	stateRoot, err := exec.ledger.StateLedger.Commit()
	if err != nil {
		panic(fmt.Errorf("commit stateLedger failed: %w", err))
	}

	block.Header.StateRoot = stateRoot
	block.Header.GasUsed = gasUsed

	// update block hash cache
	block.Header.CalculateHash()

	exec.logger.WithFields(logrus.Fields{
		"hash":             block.Hash().String(),
		"height":           block.Header.Number,
		"epoch":            block.Header.Epoch,
		"coinbase":         syscommon.StakingManagerContractAddr,
		"proposer_node_id": block.Header.ProposerNodeID,
		"gas_used":         block.Header.GasUsed,
		"parent_hash":      block.Header.ParentHash.String(),
		"tx_root":          block.Header.TxRoot.String(),
		"receipt_root":     block.Header.ReceiptRoot.String(),
		"state_root":       block.Header.StateRoot.String(),
	}).Info("[Execute-Block] Block meta")

	calcBlockSize.Observe(float64(block.Size()))
	executeBlockDuration.Observe(float64(time.Since(current)) / float64(time.Second))

	exec.updateLogsBlockHash(receipts, block.Hash())
	block.Header.Bloom = ledger.CreateBloom(receipts)

	data := &ledger.BlockData{
		Block:      block,
		Receipts:   receipts,
		TxHashList: txHashList,
	}

	totalExeTime += time.Since(current)
	exec.logger.WithFields(logrus.Fields{
		"height":       commitEvent.Block.Header.Number,
		"count":        len(commitEvent.Block.Transactions),
		"elapse":       time.Since(current),
		"totalExeTime": totalExeTime,
	}).Info("[Execute-Block] Executed block")

	now := time.Now()
	exec.ledger.PersistBlockData(data)

	// metrics for cal tx tps
	txCounter.Add(float64(len(data.Block.Transactions)))
	if block.Header.ProposerNodeID == exec.chainState.SelfNodeInfo.ID {
		proposedBlockCounter.Inc()
	}

	exec.logger.WithFields(logrus.Fields{
		"height": data.Block.Header.Number,
		"hash":   data.Block.Hash().String(),
		"count":  len(data.Block.Transactions),
		"elapse": time.Since(now),
	}).Info("[Execute-Block] Persisted block")

	exec.currentHeight = block.Header.Number
	exec.currentBlockHash = block.Hash()
	exec.chainState.UpdateChainMeta(exec.ledger.ChainLedger.GetChainMeta())
	exec.chainState.TryUpdateSelfNodeInfo()

	txPointerList := make([]*events.TxPointer, len(data.Block.Transactions))
	lo.ForEach(data.Block.Transactions, func(item *types.Transaction, index int) {
		txPointerList[index] = &events.TxPointer{
			Hash:    item.GetHash(),
			Account: item.RbftGetFrom(),
			Nonce:   item.RbftGetNonce(),
		}
	})

	exec.postBlockEvent(data.Block, txPointerList, commitEvent.StateUpdatedCheckpoint)
	exec.postLogsEvent(data.Receipts)
	exec.clear()

}

func (exec *BlockExecutor) processExecuteEventParallel(commitEvent *consensuscommon.CommitEvent) {
	exec.logger.Info("Parallel Execute")
	ctx, cancel := context.WithCancel(context.Background())
	defer cancel()
	var txHashList []*types.Hash
	current := time.Now()
	block := commitEvent.Block

	// check executor handle the right block
	if block.Header.Number != exec.currentHeight+1 {
		exec.logger.WithFields(logrus.Fields{"block height": block.Header.Number,
			"matchedHeight": exec.currentHeight + 1}).Warning("current block height is not matched")
		if block.Header.Number <= exec.currentHeight {
			if exec.rep.Config.Executor.DisableRollback {
				panic(fmt.Sprintf("not supported rollback to %d", block.Header.Number))
			}
			err := exec.rollbackBlocks(block)
			if err != nil {
				exec.logger.WithError(err).Error("rollback blocks failed")
				panic(err)
			}
		} else {
			return
		}
	}

	for _, tx := range block.Transactions {
		txHashList = append(txHashList, tx.GetHash())
	}

	exec.cumulativeGasUsed = 0
	// get last block's stateRoot to init the latest world state trie
	parentBlockHeader, err := exec.ledger.ChainLedger.GetBlockHeader(block.Height() - 1)
	if err != nil {
		exec.logger.WithFields(logrus.Fields{
			"height": block.Height() - 1,
			"err":    err.Error(),
		}).Panic("Get last block from ledger error")
		return
	}
	exec.ledger.StateLedger.PrepareBlock(parentBlockHeader.StateRoot, block.Height())

	//parall_execute
	vmCfg := vm.Config{}
	processor := NewParallelStateProcessor(exec.evmChainCfg, block, exec.rep.Config.Worker, exec.rep.GenesisConfig.EpochInfo.FinanceParams.GasLimit)
	exec.logger.Info("parallelStateProcessor start")
	currentFromStart := time.Now()
	receipts, _, gasUsed, err := processor.Process(block, exec.ledger, exec.sp, vmCfg, ctx)
	if err != nil {
		panic(err)
	}
	evmExecuteBlockDuration.Observe(float64(time.Since(currentFromStart)) / float64(time.Second))
	exec.logger.WithFields(logrus.Fields{
		"time":   time.Since(currentFromStart),
		"height": block.Height(),
		"count":  len(block.Transactions),
	}).Info("[Paraller-Execute-Block]")

	gasUsedCaculate := 0
	totalGasFee := new(big.Int)
	for i, receipt := range receipts {
		receipt.EffectiveGasPrice = block.Transactions[i].Inner.EffectiveGasPrice(big.NewInt(0))
		txGasFee := new(big.Int).Mul(new(big.Int).SetUint64(receipt.GasUsed), receipt.EffectiveGasPrice)
		totalGasFee = totalGasFee.Add(totalGasFee, txGasFee)
		gasUsedCaculate = gasUsedCaculate + int(receipt.GasUsed)
	}
	block.Header.TotalGasFee = totalGasFee
	block.Header.GasFeeReward = totalGasFee
	block.Header.GasPrice = 0
	for _, hook := range exec.afterBlockHooks {
		if err := hook.Func(block); err != nil {
			exec.logger.WithFields(logrus.Fields{
				"height": block.Height(),
				"err":    err.Error(),
				"hook":   hook.Name,
			}).Panic("Execute afterBlock hook failed")
			return
		}
	}

	exec.ledger.StateLedger.Finalise()

	applyTxsDuration.Observe(float64(time.Since(current)) / float64(time.Second))
	exec.logger.WithFields(logrus.Fields{
		"time":  time.Since(current),
		"count": len(block.Transactions),
		"type":  "ParallelExecute",
	}).Info("[Execute-Block] Apply transactions elapsed")

	calcMerkleStart := time.Now()
	txRoot, err := components.CalcTxsMerkleRoot(block.Transactions)
	if err != nil {
		panic(err)
	}

	receiptRoot, err := components.CalcReceiptMerkleRoot(receipts)
	if err != nil {
		panic(err)
	}

	calcMerkleDuration.Observe(float64(time.Since(calcMerkleStart)) / float64(time.Second))

	block.Header.TxRoot = txRoot
	block.Header.ReceiptRoot = receiptRoot
	block.Header.ParentHash = exec.currentBlockHash

	stateRoot, err := exec.ledger.StateLedger.Commit()
	if err != nil {
		panic(fmt.Errorf("commit stateLedger failed: %w", err))
	}

	block.Header.StateRoot = stateRoot
	block.Header.GasUsed = gasUsed

	// update block hash cache
	block.Header.CalculateHash()

	exec.logger.WithFields(logrus.Fields{
		"hash":             block.Hash().String(),
		"height":           block.Header.Number,
		"epoch":            block.Header.Epoch,
		"coinbase":         syscommon.StakingManagerContractAddr,
		"proposer_node_id": block.Header.ProposerNodeID,
		"gas_used":         block.Header.GasUsed,
		"parent_hash":      block.Header.ParentHash.String(),
		"tx_root":          block.Header.TxRoot.String(),
		"receipt_root":     block.Header.ReceiptRoot.String(),
		"state_root":       block.Header.StateRoot.String(),
	}).Info("[Execute-Block] Block meta")

	calcBlockSize.Observe(float64(block.Size()))
	executeBlockDuration.Observe(float64(time.Since(current)) / float64(time.Second))

	exec.updateLogsBlockHash(receipts, block.Hash())
	block.Header.Bloom = ledger.CreateBloom(receipts)

	data := &ledger.BlockData{
		Block:      block,
		Receipts:   receipts,
		TxHashList: txHashList,
	}

	exec.logger.WithFields(logrus.Fields{
		"height": commitEvent.Block.Header.Number,
		"count":  len(commitEvent.Block.Transactions),
		"elapse": time.Since(current),
	}).Info("[Execute-Block] Executed block")

	now := time.Now()
	exec.ledger.PersistBlockData(data)

	// metrics for cal tx tps
	txCounter.Add(float64(len(data.Block.Transactions)))
	if block.Header.ProposerNodeID == exec.chainState.SelfNodeInfo.ID {
		proposedBlockCounter.Inc()
	}

	exec.logger.WithFields(logrus.Fields{
		"height": data.Block.Header.Number,
		"hash":   data.Block.Hash().String(),
		"count":  len(data.Block.Transactions),
		"elapse": time.Since(now),
	}).Info("[Execute-Block] Persisted block")

	exec.currentHeight = block.Header.Number
	exec.currentBlockHash = block.Hash()
	exec.chainState.UpdateChainMeta(exec.ledger.ChainLedger.GetChainMeta())
	exec.chainState.TryUpdateSelfNodeInfo()

	txPointerList := make([]*events.TxPointer, len(data.Block.Transactions))
	lo.ForEach(data.Block.Transactions, func(item *types.Transaction, index int) {
		txPointerList[index] = &events.TxPointer{
			Hash:    item.GetHash(),
			Account: item.RbftGetFrom(),
			Nonce:   item.RbftGetNonce(),
		}
	})

	exec.postBlockEvent(data.Block, txPointerList, commitEvent.StateUpdatedCheckpoint)
	exec.postLogsEvent(data.Receipts)
	exec.clear()

}

func (exec *BlockExecutor) postBlockEvent(block *types.Block, txPointerList []*events.TxPointer, ckp *consensuscommon.Checkpoint) {
	exec.blockFeed.Send(events.ExecutedEvent{
		Block:                  block,
		TxPointerList:          txPointerList,
		StateUpdatedCheckpoint: ckp,
	})
	exec.blockFeedForRemote.Send(events.ExecutedEvent{
		Block:         block,
		TxPointerList: txPointerList,
	})
}

func (exec *BlockExecutor) postLogsEvent(receipts []*types.Receipt) {
	logs := make([]*types.EvmLog, 0)
	for _, receipt := range receipts {
		logs = append(logs, receipt.EvmLogs...)
	}

	exec.logsFeed.Send(logs)
}

func (exec *BlockExecutor) applyTransaction(i int, tx *types.Transaction, height uint64) *types.Receipt {

	exec.ledger.StateLedger.(*ledger.RustStateLedger).PrepareTranct()

	defer func() {
		// exec.ledger.StateLedger.SetNonce(tx.GetFrom(), tx.GetNonce()+1)
		exec.ledger.StateLedger.Finalise()
	}()

	exec.ledger.StateLedger.SetTxContext(tx.GetHash(), i)

	receipt := &types.Receipt{
		TxHash: tx.GetHash(),
	}

	var result *core.ExecutionResult
	var err error

	msg := TransactionToMessage(tx)

	statedb := exec.ledger.StateLedger
	evmStateDB := &ledger.EvmStateDBAdaptor{StateLedger: statedb}
	// TODO: Move to system contract
	snapshot := statedb.Snapshot()

	// execute evm
	gp := new(core.GasPool).AddGas(exec.gasLimit)
	txContext := core.NewEVMTxContext(msg)
	exec.evm.Reset(txContext, evmStateDB)
	exec.logger.Debugf("evm apply message, msg gas limit: %d, gas price: %s", msg.GasLimit, msg.GasPrice.Text(10))
	//currentFromStart := time.Now()
	result, err = core.ApplyMessage(exec.evm, msg, gp)
	if err != nil {
		exec.logger.Errorf("apply tx failed: %s", err.Error())
		statedb.RevertToSnapshot(snapshot)
		receipt.Status = types.ReceiptFAILED
		receipt.Ret = []byte(err.Error())
		return receipt
	}
<<<<<<< HEAD
	if err == nil {
		exec.ledger.StateLedger.(*ledger.RustStateLedger).FinalizeTransact()
	} else {
		exec.ledger.StateLedger.(*ledger.RustStateLedger).RollbackTransact()
	}
=======
	//evmExecuteEachDuration.Observe(float64(time.Since(currentFromStart)) / float64(time.Second))
>>>>>>> fa993dc5
	if result.Failed() {
		if len(result.Revert()) > 0 {
			reason, errUnpack := abi.UnpackRevert(result.Revert())
			if errUnpack == nil {
				exec.logger.Warnf("execute tx failed: %s: %s", result.Err.Error(), reason)
			} else {
				exec.logger.Warnf("execute tx failed: %s", result.Err.Error())
			}
		} else {
			exec.logger.Warnf("execute tx failed: %s", result.Err.Error())
		}

		receipt.Status = types.ReceiptFAILED
		receipt.Ret = []byte(result.Err.Error())
		if strings.HasPrefix(result.Err.Error(), vm.ErrExecutionReverted.Error()) {
			receipt.Ret = append(receipt.Ret, common.CopyBytes(result.ReturnData)...)
		}
	} else {
		receipt.Status = types.ReceiptSUCCESS
		receipt.Ret = result.Return()
	}

	receipt.TxHash = tx.GetHash()
	receipt.GasUsed = result.UsedGas
	if msg.To == nil || bytes.Equal(msg.To.Bytes(), common.Address{}.Bytes()) {
		receipt.ContractAddress = types.NewAddress(crypto.CreateAddress(exec.evm.TxContext.Origin, tx.GetNonce()).Bytes())
	}
	receipt.EvmLogs = exec.ledger.StateLedger.GetLogs(*receipt.TxHash, height)
	receipt.Bloom = ledger.CreateBloom(ledger.EvmReceipts{receipt})
	exec.cumulativeGasUsed += receipt.GasUsed
	receipt.CumulativeGasUsed = exec.cumulativeGasUsed

	return receipt
}

func (exec *BlockExecutor) clear() {
	exec.ledger.StateLedger.Clear()
}

func getBlockHashFunc(chainLedger ledger.ChainLedger) vm.GetHashFunc {
	return func(n uint64) common.Hash {
		blockHeader, err := chainLedger.GetBlockHeader(n)
		if err != nil {
			return common.Hash{}
		}
		return common.BytesToHash(blockHeader.Hash().Bytes())
	}
}

func newEvm(number uint64, timestamp uint64, chainCfg *params.ChainConfig, db ledger.StateLedger, chainLedger ledger.ChainLedger, coinbase string) *vm.EVM {
	if coinbase == "" {
		coinbase = syscommon.ZeroAddress
	}

	blkCtx := NewEVMBlockContextAdaptor(number, timestamp, coinbase, getBlockHashFunc(chainLedger))

	return vm.NewEVM(blkCtx, vm.TxContext{}, &ledger.EvmStateDBAdaptor{
		StateLedger: db,
	}, chainCfg, vm.Config{})
}

func (exec *BlockExecutor) NewEvmWithViewLedger(txCtx vm.TxContext, vmConfig vm.Config) (*vm.EVM, error) {
	if vmConfig.NoBaseFee && txCtx.GasPrice == nil {
		txCtx.GasPrice = big.NewInt(0)
	}
	var blkCtx vm.BlockContext
	meta := exec.ledger.ChainLedger.GetChainMeta()
	blockHeader, err := exec.ledger.ChainLedger.GetBlockHeader(meta.Height)
	if err != nil {
		return nil, err
	}

	evmLg := &ledger.EvmStateDBAdaptor{
		StateLedger: exec.ledger.NewView().StateLedger,
	}
	blkCtx = NewEVMBlockContextAdaptor(meta.Height, uint64(blockHeader.Timestamp), syscommon.StakingManagerContractAddr, getBlockHashFunc(exec.ledger.ChainLedger))
	return vm.NewEVM(blkCtx, txCtx, evmLg, exec.evmChainCfg, vmConfig), nil
}

func (exec *BlockExecutor) GetChainConfig() *params.ChainConfig {
	return exec.evmChainCfg
}

func (exec *BlockExecutor) updateLogsBlockHash(receipts []*types.Receipt, hash *types.Hash) {
	for _, receipt := range receipts {
		for _, log := range receipt.EvmLogs {
			log.BlockHash = hash
		}
	}
}<|MERGE_RESOLUTION|>--- conflicted
+++ resolved
@@ -425,190 +425,6 @@
 
 }
 
-func (exec *BlockExecutor) processExecuteEventParallel(commitEvent *consensuscommon.CommitEvent) {
-	exec.logger.Info("Parallel Execute")
-	ctx, cancel := context.WithCancel(context.Background())
-	defer cancel()
-	var txHashList []*types.Hash
-	current := time.Now()
-	block := commitEvent.Block
-
-	// check executor handle the right block
-	if block.Header.Number != exec.currentHeight+1 {
-		exec.logger.WithFields(logrus.Fields{"block height": block.Header.Number,
-			"matchedHeight": exec.currentHeight + 1}).Warning("current block height is not matched")
-		if block.Header.Number <= exec.currentHeight {
-			if exec.rep.Config.Executor.DisableRollback {
-				panic(fmt.Sprintf("not supported rollback to %d", block.Header.Number))
-			}
-			err := exec.rollbackBlocks(block)
-			if err != nil {
-				exec.logger.WithError(err).Error("rollback blocks failed")
-				panic(err)
-			}
-		} else {
-			return
-		}
-	}
-
-	for _, tx := range block.Transactions {
-		txHashList = append(txHashList, tx.GetHash())
-	}
-
-	exec.cumulativeGasUsed = 0
-	// get last block's stateRoot to init the latest world state trie
-	parentBlockHeader, err := exec.ledger.ChainLedger.GetBlockHeader(block.Height() - 1)
-	if err != nil {
-		exec.logger.WithFields(logrus.Fields{
-			"height": block.Height() - 1,
-			"err":    err.Error(),
-		}).Panic("Get last block from ledger error")
-		return
-	}
-	exec.ledger.StateLedger.PrepareBlock(parentBlockHeader.StateRoot, block.Height())
-
-	//parall_execute
-	vmCfg := vm.Config{}
-	processor := NewParallelStateProcessor(exec.evmChainCfg, block, exec.rep.Config.Worker, exec.rep.GenesisConfig.EpochInfo.FinanceParams.GasLimit)
-	exec.logger.Info("parallelStateProcessor start")
-	currentFromStart := time.Now()
-	receipts, _, gasUsed, err := processor.Process(block, exec.ledger, exec.sp, vmCfg, ctx)
-	if err != nil {
-		panic(err)
-	}
-	evmExecuteBlockDuration.Observe(float64(time.Since(currentFromStart)) / float64(time.Second))
-	exec.logger.WithFields(logrus.Fields{
-		"time":   time.Since(currentFromStart),
-		"height": block.Height(),
-		"count":  len(block.Transactions),
-	}).Info("[Paraller-Execute-Block]")
-
-	gasUsedCaculate := 0
-	totalGasFee := new(big.Int)
-	for i, receipt := range receipts {
-		receipt.EffectiveGasPrice = block.Transactions[i].Inner.EffectiveGasPrice(big.NewInt(0))
-		txGasFee := new(big.Int).Mul(new(big.Int).SetUint64(receipt.GasUsed), receipt.EffectiveGasPrice)
-		totalGasFee = totalGasFee.Add(totalGasFee, txGasFee)
-		gasUsedCaculate = gasUsedCaculate + int(receipt.GasUsed)
-	}
-	block.Header.TotalGasFee = totalGasFee
-	block.Header.GasFeeReward = totalGasFee
-	block.Header.GasPrice = 0
-	for _, hook := range exec.afterBlockHooks {
-		if err := hook.Func(block); err != nil {
-			exec.logger.WithFields(logrus.Fields{
-				"height": block.Height(),
-				"err":    err.Error(),
-				"hook":   hook.Name,
-			}).Panic("Execute afterBlock hook failed")
-			return
-		}
-	}
-
-	exec.ledger.StateLedger.Finalise()
-
-	applyTxsDuration.Observe(float64(time.Since(current)) / float64(time.Second))
-	exec.logger.WithFields(logrus.Fields{
-		"time":  time.Since(current),
-		"count": len(block.Transactions),
-		"type":  "ParallelExecute",
-	}).Info("[Execute-Block] Apply transactions elapsed")
-
-	calcMerkleStart := time.Now()
-	txRoot, err := components.CalcTxsMerkleRoot(block.Transactions)
-	if err != nil {
-		panic(err)
-	}
-
-	receiptRoot, err := components.CalcReceiptMerkleRoot(receipts)
-	if err != nil {
-		panic(err)
-	}
-
-	calcMerkleDuration.Observe(float64(time.Since(calcMerkleStart)) / float64(time.Second))
-
-	block.Header.TxRoot = txRoot
-	block.Header.ReceiptRoot = receiptRoot
-	block.Header.ParentHash = exec.currentBlockHash
-
-	stateRoot, err := exec.ledger.StateLedger.Commit()
-	if err != nil {
-		panic(fmt.Errorf("commit stateLedger failed: %w", err))
-	}
-
-	block.Header.StateRoot = stateRoot
-	block.Header.GasUsed = gasUsed
-
-	// update block hash cache
-	block.Header.CalculateHash()
-
-	exec.logger.WithFields(logrus.Fields{
-		"hash":             block.Hash().String(),
-		"height":           block.Header.Number,
-		"epoch":            block.Header.Epoch,
-		"coinbase":         syscommon.StakingManagerContractAddr,
-		"proposer_node_id": block.Header.ProposerNodeID,
-		"gas_used":         block.Header.GasUsed,
-		"parent_hash":      block.Header.ParentHash.String(),
-		"tx_root":          block.Header.TxRoot.String(),
-		"receipt_root":     block.Header.ReceiptRoot.String(),
-		"state_root":       block.Header.StateRoot.String(),
-	}).Info("[Execute-Block] Block meta")
-
-	calcBlockSize.Observe(float64(block.Size()))
-	executeBlockDuration.Observe(float64(time.Since(current)) / float64(time.Second))
-
-	exec.updateLogsBlockHash(receipts, block.Hash())
-	block.Header.Bloom = ledger.CreateBloom(receipts)
-
-	data := &ledger.BlockData{
-		Block:      block,
-		Receipts:   receipts,
-		TxHashList: txHashList,
-	}
-
-	exec.logger.WithFields(logrus.Fields{
-		"height": commitEvent.Block.Header.Number,
-		"count":  len(commitEvent.Block.Transactions),
-		"elapse": time.Since(current),
-	}).Info("[Execute-Block] Executed block")
-
-	now := time.Now()
-	exec.ledger.PersistBlockData(data)
-
-	// metrics for cal tx tps
-	txCounter.Add(float64(len(data.Block.Transactions)))
-	if block.Header.ProposerNodeID == exec.chainState.SelfNodeInfo.ID {
-		proposedBlockCounter.Inc()
-	}
-
-	exec.logger.WithFields(logrus.Fields{
-		"height": data.Block.Header.Number,
-		"hash":   data.Block.Hash().String(),
-		"count":  len(data.Block.Transactions),
-		"elapse": time.Since(now),
-	}).Info("[Execute-Block] Persisted block")
-
-	exec.currentHeight = block.Header.Number
-	exec.currentBlockHash = block.Hash()
-	exec.chainState.UpdateChainMeta(exec.ledger.ChainLedger.GetChainMeta())
-	exec.chainState.TryUpdateSelfNodeInfo()
-
-	txPointerList := make([]*events.TxPointer, len(data.Block.Transactions))
-	lo.ForEach(data.Block.Transactions, func(item *types.Transaction, index int) {
-		txPointerList[index] = &events.TxPointer{
-			Hash:    item.GetHash(),
-			Account: item.RbftGetFrom(),
-			Nonce:   item.RbftGetNonce(),
-		}
-	})
-
-	exec.postBlockEvent(data.Block, txPointerList, commitEvent.StateUpdatedCheckpoint)
-	exec.postLogsEvent(data.Receipts)
-	exec.clear()
-
-}
-
 func (exec *BlockExecutor) postBlockEvent(block *types.Block, txPointerList []*events.TxPointer, ckp *consensuscommon.Checkpoint) {
 	exec.blockFeed.Send(events.ExecutedEvent{
 		Block:                  block,
@@ -632,10 +448,9 @@
 
 func (exec *BlockExecutor) applyTransaction(i int, tx *types.Transaction, height uint64) *types.Receipt {
 
-	exec.ledger.StateLedger.(*ledger.RustStateLedger).PrepareTranct()
+	//exec.ledger.StateLedger.(*ledger.RustStateLedger).PrepareTranct()
 
 	defer func() {
-		// exec.ledger.StateLedger.SetNonce(tx.GetFrom(), tx.GetNonce()+1)
 		exec.ledger.StateLedger.Finalise()
 	}()
 
@@ -660,7 +475,6 @@
 	txContext := core.NewEVMTxContext(msg)
 	exec.evm.Reset(txContext, evmStateDB)
 	exec.logger.Debugf("evm apply message, msg gas limit: %d, gas price: %s", msg.GasLimit, msg.GasPrice.Text(10))
-	//currentFromStart := time.Now()
 	result, err = core.ApplyMessage(exec.evm, msg, gp)
 	if err != nil {
 		exec.logger.Errorf("apply tx failed: %s", err.Error())
@@ -669,15 +483,11 @@
 		receipt.Ret = []byte(err.Error())
 		return receipt
 	}
-<<<<<<< HEAD
-	if err == nil {
-		exec.ledger.StateLedger.(*ledger.RustStateLedger).FinalizeTransact()
-	} else {
-		exec.ledger.StateLedger.(*ledger.RustStateLedger).RollbackTransact()
-	}
-=======
-	//evmExecuteEachDuration.Observe(float64(time.Since(currentFromStart)) / float64(time.Second))
->>>>>>> fa993dc5
+	// if err == nil {
+	// 	exec.ledger.StateLedger.(*ledger.RustStateLedger).FinalizeTransact()
+	// } else {
+	// 	exec.ledger.StateLedger.(*ledger.RustStateLedger).RollbackTransact()
+	// }
 	if result.Failed() {
 		if len(result.Revert()) > 0 {
 			reason, errUnpack := abi.UnpackRevert(result.Revert())
